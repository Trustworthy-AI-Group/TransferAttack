<h1 align="center">TransferAttack</h1>

## About
<p align="center">
  <a href="https://github.com/Trustworthy-AI-Group/TransferAttack/stargazers"> <img src="https://img.shields.io/github/stars/Trustworthy-AI-Group/TransferAttack.svg?style=popout-square" alt="GitHub stars"></a>
  <a href="https://github.com/Trustworthy-AI-Group/TransferAttack/issues"> <img src="https://img.shields.io/github/issues/Trustworthy-AI-Group/TransferAttack.svg?style=popout-square" alt="GitHub issues"></a>
  <a href="https://github.com/Trustworthy-AI-Group/TransferAttack/forks"> <img src="https://img.shields.io/github/forks/Trustworthy-AI-Group/TransferAttack.svg?style=popout-square" alt="GitHub forks"></a>
</p>

TransferAttack is a pytorch framework to boost the adversarial transferability for image classification.

[Devling into Adversarial Transferability on Image Classification: A Review, Benchmark and Evaluation](./README.md) will be released soon.


![Overview](./figs/overview.png)

We also release a list of papers about transfer-based attacks [here](https://xiaosenwang.com/transfer_based_attack_papers.html).

### Why TransferAttack

There are a lot of reasons for TransferAttack, such as:

+ **A benchmark for evaluating new transfer-based attacks**: TransferAttack categorizes existing transfer-based attacks into several types and fairly evaluates various transfer-based attacks under the same setting.
+ **Evaluate the robustness of deep models**: TransferAttack provides a plug-and-play interface to verify the robustness of models, such as CNNs and ViTs.
+ **A summary of transfer-based attacks**: TransferAttack reviews numerous transfer-based attacks, making it easy to get the whole picture of transfer-based attacks for practitioners.

## Requirements
+ Python >= 3.6
+ PyTorch >= 1.12.1
+ Torchvision >= 0.13.1
+ timm >= 0.6.12

```bash
pip install -r requirements.txt
```


## Usage
We adopt an academic-standard ImageNet-compatible dataset comprising 1,000 PNG images for our experiments. Download the data from [![GoogleDrive](https://img.shields.io/badge/GoogleDrive-space-blue)
](https://drive.google.com/file/d/1Xx-fJ7_zADhNJRTe7ISB0mdWDT7B8LRr/view?usp=drive_link) or [![Huggingface Spaces](https://drive.google.com/file/d/1Xx-fJ7_zADhNJRTe7ISB0mdWDT7B8LRr/view?usp=drive_link) into `/path/to/data`. Then you can execute the attack as follows:

```
python main.py --input_dir ./path/to/data --output_dir adv_data/mifgsm/resnet50 --attack mifgsm --model=resnet50
python main.py --input_dir ./path/to/data --output_dir adv_data/mifgsm/resnet50 --eval
```

## Attacks and Models

### Untargeted Attacks

<table  style="width:100%" border="1">
<thead>
<tr class="header">
<th><strong>Category</strong></th>
<th><strong>Attack </strong></th>
<th><strong>Main Idea</strong></th>
</tr>
</thead>

<tr>
<th rowspan="24"><sub><strong>Gradient-based</strong></sub></th>
<td><a href="https://arxiv.org/abs/1412.6572" target="_blank" rel="noopener noreferrer">FGSM (Goodfellow et al., 2015)</a></td>
<td ><sub>Add a small perturbation in the direction of gradient</sub></td>
</tr>

<tr>
<td><a href="https://arxiv.org/abs/1607.02533" target="_blank" rel="noopener noreferrer">I-FGSM (Kurakin et al., 2015)</a></td>
<td ><sub>Iterative version of FGSM</sub></td>
</tr>

<tr>
<td><a href="https://openaccess.thecvf.com/content_cvpr_2018/papers/Dong_Boosting_Adversarial_Attacks_CVPR_2018_paper.pdf" target="_blank" rel="noopener noreferrer">MI-FGSM (Dong et al., 2018)</a></td>
<td ><sub>Integrate the momentum term into the I-FGSM</sub></td>
</tr>

<tr>
<td><a href="https://openreview.net/pdf?id=SJlHwkBYDH" target="_blank" rel="noopener noreferrer">NI-FGSM (Lin et al., 2020)</a></td>
<td ><sub>Integrate the Nesterov's accelerated gradient into I-FGSM</sub></td>
</tr>

<tr>
<td><a href="https://www.ecva.net/papers/eccv_2020/papers_ECCV/papers/123730307.pdf" target="_blank" rel="noopener noreferrer">PI-FGSM (Gao et al., 2020)</a></td>
<td ><sub>Reuse the cut noise and apply a heuristic project strategy to generate patch-wise noise</sub></td>
</tr>

<tr>
<td><a href="https://openaccess.thecvf.com/content/CVPR2021/papers/Wang_Enhancing_the_Transferability_of_Adversarial_Attacks_Through_Variance_Tuning_CVPR_2021_paper.pdf" target="_blank" rel="noopener noreferrer">VMI-FGSM (Wang et al., 2021)</a></td>
<td ><sub>Variance tuning MI-FGSM</sub></td>
</tr>

<tr>
<td><a href="https://openaccess.thecvf.com/content/CVPR2021/papers/Wang_Enhancing_the_Transferability_of_Adversarial_Attacks_Through_Variance_Tuning_CVPR_2021_paper.pdf" target="_blank" rel="noopener noreferrer">VNI-FGSM (Wang et al., 2021)</a></td>
<td ><sub>Variance tuning NI-FGSM</sub></td>
</tr>

<tr>
<td><a href="https://arxiv.org/abs/2103.10609" target="_blank" rel="noopener noreferrer">EMI-FGSM (Wang et al., 2021)</a></td>
<td ><sub>Accumulate the gradients of several data points linearly sampled in the direction of previous gradient</sub></td>
</tr>

<tr>
<td><a href="https://arxiv.org/abs/2007.03838" target="_blank" rel="noopener noreferrer">AI-FGTM (Zou et al., 2022)</a></td>
<td ><sub>Adopt Adam to adjust the step size and momentum using the tanh function</sub></td>
</tr>

<tr>
<td><a href="https://arxiv.org/abs/2104.09722" target="_blank" rel="noopener noreferrer">I-FGS²M (Zhang et al., 2021)</a></td>
<td ><sub>Assigning staircase weights to each interval of the gradient</sub></td>
</tr>

<tr>
<td><a href="https://arxiv.org/abs/2307.02828" target="_blank" rel="noopener noreferrer">SMI-FGRM (Han et al., 2023)</a></td>
<td ><sub> Substitute the sign function with data rescaling and use the depth first sampling technique to stabilize the update direction.</sub></td>
</tr>

<tr>
<td><a href="https://www.ijcai.org/proceedings/2022/0227.pdf" target="_blank" rel="noopener noreferrer">VA-I-FGSM (Zhang et al., 2022)</a></td>
<td ><sub>Adopt a larger step size and auxiliary gradients from other categories</sub></td>
</tr>

<tr>
<td><a href="https://arxiv.org/abs/2210.05968" target="_blank" rel="noopener noreferrer">RAP (Qin et al., 2022)</a></td>
<td ><sub> Inject the worst-case perturbation when calculating the gradient.</sub></td>
</tr>

<tr>
<td><a href="https://arxiv.org/abs/2306.01809" target="_blank" rel="noopener noreferrer">PC-I-FGSM (Wan et al., 2023)</a></td>
<td ><sub>Gradient Prediction-Correction on MI-FGSM</sub></td>
</tr>

<tr>
<td><a href="https://ieeexplore.ieee.org/document/10096558" target="_blank" rel="noopener noreferrer">IE-FGSM (Peng et al., 2023)</a></td>
<td ><sub> Integrate anticipatory data point to stabilize the update direction.</sub></td>
</tr>

<tr>
<td><a href="https://openaccess.thecvf.com/content/ICCV2023/papers/Zhu_Boosting_Adversarial_Transferability_via_Gradient_Relevance_Attack_ICCV_2023_paper.pdf" target="_blank" rel="noopener noreferrer">GRA (Zhu et al., 2023)</a></td>
<td ><sub>Correct the gradient using the average gradient of several data points sampled in the neighborhood and adjust the update gradient with a decay indicator</sub></td>
</tr>

<tr>
<td><a href="https://ieeexplore.ieee.org/abstract/document/10223158" target="_blank" rel="noopener noreferrer">GNP (Wu et al., 2023)</a></td>
<td ><sub>Introduce a gradient norm penalty (GNP) term into the loss function</sub></td>
</tr>

<tr>
<td><a href="https://openaccess.thecvf.com/content/ICCV2023/papers/Ma_Transferable_Adversarial_Attack_for_Both_Vision_Transformers_and_Convolutional_Networks_ICCV_2023_paper.pdf" target="_blank" rel="noopener noreferrer">MIG (Ma et al., 2023)</a></td>
<td ><sub>Utilize integrated gradient to steer the generation of adversarial perturbations</sub></td>
</tr>

<tr>
<td><a href="https://arxiv.org/abs/2303.15109" target="_blank" rel="noopener noreferrer">DTA (Yang et al., 2023)</a></td>
<td ><sub>Calculate the gradient on several examples using small stepsize</sub></td>
</tr>

<tr>
<td><a href="https://arxiv.org/abs/2306.05225" target="_blank" rel="noopener noreferrer">PGN (Ge et al., 2023)</a></td>
<td ><sub>Penalizing gradient norm on the original loss function</sub></td>
</tr>

<tr>
<td><a href="https://arxiv.org/abs/2405.16181" target="_blank" rel="noopener noreferrer">MEF (Qiu et al., 2024)</a></td>
<td ><sub> Construct a max-min bi-level optimization problem aimed at finding flat adversarial regions</sub></td>
</tr>

<tr>
<td><a href="https://openaccess.thecvf.com/content/CVPR2024/papers/Fang_Strong_Transferable_Adversarial_Attacks_via_Ensembled_Asymptotically_Normal_Distribution_Learning_CVPR_2024_paper.pdf" target="_blank" rel="noopener noreferrer">ANDA (Fang et al., 2024)</a></td>
<td ><sub> Explicitly characterize adversarial perturbations from a learned distribution by taking advantage of the asymptotic normality property of stochastic gradient ascent. </sub></td>
</tr>

<tr>
<td><a href="https://arxiv.org/abs/2211.11236" target="_blank" rel="noopener noreferrer">GI-FGSM (Wang et al., 2024)</a></td>
<td ><sub>Use global momentum initialization to better stablize update direction.</sub></td>
</tr>

<tr>
<<<<<<< HEAD
<td><a href="https://ieeexplore.ieee.org/document/11018126" target="_blank" rel="noopener noreferrer">GAA (Gan et al., 2025)</a></td>
<td ><sub>Aggregate adversarial examples in the neighborhood with 
  worst-aware loss and substitute loss to obtain a flatter local minimum.</sub></td>
=======
<td><a href="https://dl.acm.org/doi/10.1145/3627673.3679858" target="_blank" rel="noopener noreferrer">FGSRA (Wang et al., 2024)</a></td>
<td ><sub>Leverage frequency information and introduce similarity weights to assess neighborhood contribution.</sub></td>
>>>>>>> d6ed815d
</tr>

<tr>
<th rowspan="17"><sub><strong>Input transformation-based</strong></sub></th>
<td><a href="https://arxiv.org/abs/1803.06978" target="_blank" rel="noopener noreferrer">DIM (Xie et al., 2019)</a></td>
<td ><sub>Random resize and add padding to the input sample</sub></td>
</tr>

<tr>
<td><a href="https://arxiv.org/abs/1904.02884" target="_blank" rel="noopener noreferrer">TIM (Dong et al., 2019)</a></td>
<td ><sub>Adopt a Gaussian kernel to smooth the gradient before updating the perturbation</sub></td>
</tr>

<tr>
<td><a href="https://arxiv.org/abs/1908.06281" target="_blank" rel="noopener noreferrer">SIM (Ling et al., 2020)</a></td>
<td ><sub>Calculate the average gradient of several scaled images</sub></td>
</tr>

<tr>
<td><a href="https://arxiv.org/abs/2112.06011" target="_blank" rel="noopener noreferrer">DEM (Zou et al., 2020)</a></td>
<td ><sub>Calculate the average gradient of several DIM's transformed images</sub></td>
</tr>

<tr>
<td><a href="https://arxiv.org/abs/2102.00436" target="_blank" rel="noopener noreferrer">Admix (Wang et al., 2021)</a></td>
<td ><sub>Mix up the images from other categories</sub></td>
</tr>

<tr>
<td><a href="https://openaccess.thecvf.com/content/CVPR2021/papers/Wu_Improving_the_Transferability_of_Adversarial_Samples_With_Adversarial_Transformations_CVPR_2021_paper" target="_blank" rel="noopener noreferrer">ATTA (Wu et al., 2021)</a></td>
<td ><sub>Train an adversarial transformation network to perform the input-transformation</sub></td>
</tr>

<tr>
<td><a href="https://arxiv.org/abs/2208.06538" target="_blank" rel="noopener noreferrer">MaskBlock (Fan et al., 2022)</a></td>
<td ><sub>Calculate the average gradients of multiple randomly block-level masked images.</sub></td>
</tr>

<tr>
<td><a href="https://arxiv.org/abs/2207.05382" target="_blank" rel="noopener noreferrer">SSM (Long et al., 2022)</a></td>
<td ><sub>Randomly scale images and add noise in the frequency domain</sub></td>
</tr>

<tr>
<td><a href="https://arxiv.org/pdf/2111.13844" target="_blank" rel="noopener noreferrer">AITL (Yuan et al., 2022)</a></td>
<td ><sub>Select the most effective combination of image transformations specific to the input image.</sub></td>
</tr>

<tr>
<td><a href="https://arxiv.org/abs/2303.15735" target="_blank" rel="noopener noreferrer">PAM (Zhang et al., 2023)</a></td>
<td ><sub>Mix adversarial examples with base images, where ratios are genreated by a trianed semantic predictor, for gradient accumulation. </sub></td>
</tr>

<tr>
<td><a href="https://arxiv.org/abs/2306.15931" target="_blank" rel="noopener noreferrer">LPM (Wei et al., 2023)</a></td>
<td ><sub>Boosting Adversarial Transferability with Learnable Patch-wise Masks</sub></td>
</tr>

<tr>
<td><a href="https://arxiv.org/abs/2309.14700" target="_blank" rel="noopener noreferrer">SIA (Wang et al., 2023)</a></td>
<td ><sub> Split the image into blocks and apply various transformations to each block</sub></td>
</tr>

<tr>
<td><a href="https://arxiv.org/abs/2308.10601" target="_blank" rel="noopener noreferrer">STM (Ge et al., 2023)</a></td>
<td ><sub>Transform the image using a style transfer network</sub></td>
</tr>

<tr>
<td><a href="https://arxiv.org/pdf/2311.12051.pdf" target="_blank" rel="noopener noreferrer">USMM (Wang et al., 2023)</a></td>
<td ><sub> Apply uniform scale and a mix mask from an image of a different category to the input image</sub></td>
</tr>

<tr>
<td><a href="https://arxiv.org/abs/2402.03951" target="_blank" rel="noopener noreferrer">DeCowA (Lin et al., 2024)</a></td>
<td ><sub>Augments input examples via an elastic deformation, to obtain rich local details of the augmented inputs</sub></td>
</tr>

<tr>
<td><a href="https://arxiv.org/abs/2405.14077" target="_blank" rel="noopener noreferrer">L2T (Zhu et al., 2024)</a></td>
<td ><sub>Optimizing the input-transformation trajectory along the adversarial iteration</sub></td>
</tr>

<tr>
<td><a href="https://arxiv.org/abs/2308.10299" target="_blank" rel="noopener noreferrer">BSR (Wang et al., 2024)</a></td>
<td ><sub>Randomly shuffles and rotates the image blocks</sub></td>
</tr>

<tr>
<th rowspan="16"><sub><strong>Advanced objective</strong></sub></th>
<td><a href="https://doi.org/10.1007/978-3-030-01264-9_28" target="_blank" rel="noopener noreferrer">TAP (Zhou et al., 2018)</a></td>
<td ><sub>Maximize the difference of feature maps between benign sample and adversarial example and smooth the perturbation </sub></td>
</tr>

<tr>
<td><a href="https://arxiv.org/pdf/1907.10823.pdf" target="_blank" rel="noopener noreferrer">ILA (Huang et al., 2019)</a></td>
<td ><sub>Enlarge the similarity of feature difference between the original adversarial example and benign sample </sub></td>
</tr>

<tr>
<td><a href="https://openaccess.thecvf.com/content_CVPR_2020/papers/Wu_Boosting_the_Transferability_of_Adversarial_Samples_via_Attention_CVPR_2020_paper.pdf" target="_blank" rel="noopener noreferrer">ATA (Wu et al., 2020)</a></td>
<td ><sub>Add a regularizer on the difference between attention maps of benign sample and adversarial example</sub></td>
</tr>

<tr>
<td><a href="https://arxiv.org/abs/2008.08847" target="_blank" rel="noopener noreferrer">YAILA (Li et al., 2020)</a></td>
<td ><sub>Establishe a linear map between intermediate-level discrepancies and classification loss</sub></td>
</tr>

<tr>
<td><a href="https://arxiv.org/pdf/2107.14185.pdf" target="_blank" rel="noopener noreferrer">FIA (Wang et al., 2021)</a></td>
<td ><sub>Minimize a weighted feature map in the intermediate layer</sub></td>
</tr>

<tr>
<td><a href="https://arxiv.org/pdf/2010.04055" target="_blank" rel="noopener noreferrer">IR (Wang et al., 2021)</a></td>
<td ><sub>Introduces the interaction regularizer into the objective function to minimize the interaction for better transferability</sub></td>
</tr>

<tr>
<td><a href="https://arxiv.org/pdf/2108.07033v1" target="_blank" rel="noopener noreferrer">TRAP (Wang et al., 2021)</a></td>
<td ><sub>Utilize affine transformations and reference feature map </sub></td>
</tr>

<tr>
<td><a href="https://arxiv.org/abs/2205.13152" target="_blank" rel="noopener noreferrer">TAIG (Huang et al., 2022)</a></td>
<td ><sub>Adopt the integrated gradient to update perturbation </sub></td>
</tr>

<tr>
<td><a href="https://arxiv.org/pdf/2204.10606.pdf" target="_blank" rel="noopener noreferrer">FMAA (He et al., 2022)</a></td>
<td ><sub>Utilize momentum to calculate the weight matrix in FIA</sub></td>
</tr>

<tr>
<td><a href="https://arxiv.org/pdf/2204.00008.pdf" target="_blank" rel="noopener noreferrer">NAA (Zhang et al., 2022)</a></td>
<td ><sub>Compute the feature importance of each neuron with decomposition on integral </sub></td>
</tr>

<tr>
<td><a href="https://www.ijcai.org/proceedings/2022/0233.pdf" target="_blank" rel="noopener noreferrer">RPA (Zhang et al., 2022)</a></td>
<td ><sub>Calculate the weight matrix in FIA on randomly patch-wise masked images </sub></td>
</tr>

<tr>
<td><a href="https://arxiv.org/abs/2303.10078" target="_blank" rel="noopener noreferrer">Fuzziness_Tuned (Yang et al., 2023)</a></td>
<td ><sub>The logits vector is fuzzified using the confidence scaling mechanism and temperature scaling mechanism</sub></td>
</tr>

<tr>
<td><a href="https://arxiv.org/pdf/2310.10427" target="_blank" rel="noopener noreferrer">DANAA (Jin et al., 2023)</a></td>
<td ><sub>Utilize an adversarial non-linear path to compute feature importance for each neuron by decomposing the integral</sub></td>
</tr>

<tr>
<td><a href="https://arxiv.org/abs/2304.13410" target="_blank" rel="noopener noreferrer">ILPD (Li et al., 2023)</a></td>
<td ><sub>Decays the intermediate-level perturbation from the benign features by mixing the features of benign samples and adversarial examples</sub></td>
</tr>

<tr>
<td><a href="https://www.sciencedirect.com/science/article/abs/pii/S0925231224006349" target="_blank" rel="noopener noreferrer">BFA (Wang et al., 2024)</a></td>
<td ><sub>Calcuate the weight matrix in FIA on adversarial examples generated by I-FGSM</sub></td>
</tr>

<tr>
<td><a href="https://openreview.net/pdf?id=bPJo5uSkOJ" target="_blank" rel="noopener noreferrer">P2FA (Liu et al., 2025)</a></td>
<td ><sub>Enhance transferability by directly perturbing important features multiple times in the feature space and then inverting them back to the pixel space</sub></td>
</tr>

<tr>
<th rowspan="21"><sub><strong>Model-related</strong></sub></th>
<td><a href="https://arxiv.org/abs/2002.05990" target="_blank" rel="noopener noreferrer">SGM (Wu et al., 2020)</a></td>
<td ><sub>Utilize more gradients from the skip connections in the residual blocks</sub></td>
</tr>

<tr>
<td><a href="https://proceedings.neurips.cc/paper_files/paper/2020/file/00e26af6ac3b1c1c49d7c3d79c60d000-Paper.pdf" target="_blank" rel="noopener noreferrer">LinBP (Guo et al., 2020)</a></td>
<td ><sub>Calculates forward as normal but backpropagates the loss as if no ReLU is encountered in the forward pass</sub></td>
</tr>

<tr>
<td><a href="https://arxiv.org/abs/2109.04176" target="_blank" rel="noopener noreferrer">PNA-PatchOut (Wei et al., 2022)</a></td>
<td ><sub>Ignore gradient of attention and randomly drop patches among the perturbation</sub></td>
</tr>

<tr>
<td><a href="https://cdn.aaai.org/ojs/19936/19936-13-23949-1-2-20220628.pdf" target="_blank" rel="noopener noreferrer">LLTA (Fang et al., 2022)</a></td>
<td ><sub>Adopt simple random resizing and padding for data augmentation and randomly alter backpropagation for model augmentation</sub></td>
</tr>

<tr>
<td><a href="https://openreview.net/pdf?id=gVRhIEajG1k" target="_blank" rel="noopener noreferrer">IAA (Zhu et al., 2022)</a></td>
<td ><sub>Replace ReLU with Softplus and decrease the weight of residual module</sub></td>
</tr>

<tr>
<td><a href="https://arxiv.org/abs/2204.12680" target="_blank" rel="noopener noreferrer">SAPR (Zhou et al., 2022)</a></td>
<td ><sub>Randomly permute input tokens at each attention layer</sub></td>
</tr>

<tr>
<td><a href="https://arxiv.org/abs/2106.04169" target="_blank" rel="noopener noreferrer">SETR (Naseer et al., 2022)</a></td>
<td ><sub>Ensemble and refine classifiers after each transformer block</sub></td>
</tr>

<tr>
<td><a href="https://dl.acm.org/doi/abs/10.1145/3503161.3547989" target="_blank" rel="noopener noreferrer">ATA_ViT (Wang et al., 2022)</a></td>
<td ><sub>Activate the uncertain attention and perturb the sensitive embedding to generate more transferable adversarial examples on ViTs</sub></td>
</tr>

<tr>
<td><a href="https://ieeexplore.ieee.org/document/9917370?denied=" target="_blank" rel="noopener noreferrer">DRA (Zhu et al., 2022)</a></td>
<td ><sub>Use fine-tuned models to push the image away from the original distribution while generating the adversarial examples.</sub></td>
</tr>

<tr>
<td><a href="https://ojs.aaai.org/index.php/AAAI/article/view/26139" target="_blank" rel="noopener noreferrer">MTA (Qin et al., 2023)</a></td>
<td ><sub>Train a meta-surrogate model (MSM), whose adversarial examples can maximize the loss on a single or a set of pre-trained surrogate models </sub></td>
</tr>

<tr>
<td><a href="https://arxiv.org/abs/2304.06908" target="_blank" rel="noopener noreferrer">MUP (Yang et al., 2023)</a></td>
<td ><sub>Mask unimportant parameters of surrogate models </sub></td>
</tr>

<tr>
<td><a href="https://arxiv.org/abs/2303.15754" target="_blank" rel="noopener noreferrer">TGR (Zhang et al., 2023)</a></td>
<td ><sub>Scale the gradient and mask the maximum or minimum gradient magnitude</sub></td>
</tr>

<tr>
<td><a href="https://arxiv.org/abs/2206.08316" target="_blank" rel="noopener noreferrer">DSM (Yang et al., 2022)</a></td>
<td ><sub>Train surrogate models in a knowledge distillation manner and adopt CutMix on the input</sub></td>
</tr>

<tr>
<td><a href="https://arxiv.org/abs/2304.10136" target="_blank" rel="noopener noreferrer">DHF (Wang et al., 2023)</a></td>
<td ><sub>Mixup the feature of current examples and benign samples and randomly replaces the features with their means.</sub></td>
</tr>

<tr>
<td><a href="https://arxiv.org/abs/2306.12685" target="_blank" rel="noopener noreferrer">BPA (Wang et al., 2023)</a></td>
<td ><sub>Recover the trunctaed gradient of non-linear layers </sub></td>
</tr>

<tr>
<td><a href="https://ojs.aaai.org/index.php/AAAI/article/view/28365" target="_blank" rel="noopener noreferrer">AGS (Wang et al., 2024)</a></td>
<td ><sub>Train surrogate models with adversary-centric contrastive learning and adversarial invariant learning</sub></td>
</tr>

<tr>
<td><a href="https://arxiv.org//abs/2405.03193" target="_blank" rel="noopener noreferrer">MetaSSA (Weng et al., 2024)</a></td>
<td ><sub>Utilizes low-frequency feature mixing for meta-train to compute gradients, averages gradients through adversarial feature mixing during meta-test, and updates adversarial examples using gradients from both steps.</sub></td>
</tr>

<tr>
<td><a href="https://ojs.aaai.org/index.php/AAAI/article/view/28541" target="_blank" rel="noopener noreferrer">VDC (Zhang et al., 2024)</a></td>
<td ><sub>Adding virtual dense connections for dense gradient back-propagation in Attention maps and MLP blocks, without altering the forward pass.</sub></td>
</tr>

<tr>
<td><a href="https://arxiv.org/abs/2311.18495" target="_blank" rel="noopener noreferrer">MA (Ma et al., 2024)</a></td>
<td ><sub>Minimize KL divergence in the predictions between the source and the witness model. </sub></td>
</tr>

<tr>
<td><a href="https://proceedings.neurips.cc/paper_files/paper/2024/hash/24f8dd1b8f154f1ee0d7a59e368eccf3-Abstract-Conference.html" target="_blank" rel="noopener noreferrer">ATT (Ming et al., 2024)</a></td>
<td ><sub>Adaptively re-scale token gradient, patch out under semantic guidance and truncate token gradient.</sub></td>
</tr>


<tr>
  <td><a href="https://arxiv.org/html/2503.15404" target="_blank" rel="noopener noreferrer">FPR (Ren et al., 2025)</a></td>
  <td><sub>Refining attention maps and token embeddings of Vision Transformers from the forward propagation.</sub></td>
</tr>

<tr>
<th rowspan="8"><sub><strong>Ensemble-based</strong></sub></th>
<td><a href="https://arxiv.org/abs/1611.02770" target="_blank" rel="noopener noreferrer">Ens (Liu et al., 2017)</a></td>
<td ><sub>Generate the adversarial examplesusing multiple models</sub></td>
</tr>

<tr>
<td><a href="https://arxiv.org/abs/1812.03413" target="_blank" rel="noopener noreferrer">Ghost (Li et al., 2020)</a></td>
<td ><sub>Densely apply dropout and random scaling on the skip connection to generate several ghost networks to average the gradient</sub></td>
</tr>

<tr>
<td><a href="https://arxiv.org/pdf/2111.10752" target="_blank" rel="noopener noreferrer">SVRE (Xiong et al., 2020)</a></td>
<td ><sub>Use the stochastic variance reduced gradient to update the adversarial example</sub></td>
</tr>

<tr>
<td><a href="https://arxiv.org/abs/2207.13129" target="_blank" rel="noopener noreferrer">LGV (Gubri et al., 2022)</a></td>
<td ><sub>Ensemble multiple weight sets from a few additional training epochs with a constant and high learning rate</sub></td>
</tr>

<tr>
<td><a href="https://arxiv.org/abs/2302.05086" target="_blank" rel="noopener noreferrer">MBA (Li et al., 2023)</a></td>
<td ><sub>Maximize the average prediction loss on several models obtained by single run of fine-tuning the surrogate model using Bayes optimization</sub></td>
</tr>

<tr>
<td><a href="https://arxiv.org/abs/2308.02897" target="_blank" rel="noopener noreferrer">AdaEA (Chen et al., 2023)</a></td>
<td ><sub>Adjust the weights of each surrogate model in ensemble attack using adjustment strategy and reducing conflicts between surrogate models by reducing disparity of gradients of them</sub></td>
</tr>

<tr>
<td><a href="https://arxiv.org/abs/2303.09105" target="_blank" rel="noopener noreferrer">CWA (Chen et al., 2023)</a></td>
<td ><sub>Define the common weakness of an ensemble of models as the solution that is at the flat landscape and close to the models' local optima</sub></td>
</tr>

<tr>
<td><a href="https://openaccess.thecvf.com/content/CVPR2024/papers/Tang_Ensemble_Diversity_Facilitates_Adversarial_Transferability_CVPR_2024_paper.pdf" target="_blank" rel="noopener noreferrer">SMER (Tang., 2024)</a></td>
<td ><sub>Ensembles reweighing is introduced to refine ensemble weights by maximizing attack loss based on reinforcement learning</sub></td>
</tr>

<tr>
<th rowspan="4"><sub><strong>Generation-based</strong></sub></th>
<td><a href="https://arxiv.org/abs/1905.11736" target="_blank" rel="noopener noreferrer">CDTP (Naseer et al., 2019)</a></td>
<td ><sub>Train a generative model on datasets from different domains to learn domain-invariant perturbations</sub></td>
</tr>

<tr>
<td><a href="https://proceedings.neurips.cc/paper/2021/hash/7486cef2522ee03547cfb970a404a874-Abstract.html" target="_blank" rel="noopener noreferrer">LTP (Nakka et al., 2021)</a></td>
<td ><sub>Introduce a loss function based on such mid-level features to learn an effective, transferable perturbation generator</sub></td>
</tr>

<tr>
<td><a href="https://arxiv.org/abs/2208.05650" target="_blank" rel="noopener noreferrer">ADA (Kim et al., 2022)</a></td>
<td ><sub>Utilize a generator to stochastically perturb shared salient features across models to avoid poor local optima and explore the search space thoroughly </sub></td>
</tr>

<tr>
<td><a href="https://arxiv.org/pdf/2401.06031" target="_blank" rel="noopener noreferrer">GE-ADVGAN (Zhu et al., 2024)</a></td>
<td ><sub> Enhance the transferability of adversarial samples by incorporating gradient editing mechanisms and frequency domain exploration into the generative model's training process.</sub></td>
</tr>
</table>

### Targeted Attacks

<table  style="width:100%" border="1">
<thead>
<tr class="header">
<th><strong>Category</strong></th>
<th><strong>Attack </strong></th>
<th><strong>Main Idea</strong></th>
</tr>
</thead>

<tr>
<th rowspan="3"><sub><strong>Input transformation-based</strong></sub></th>
<td><a href="https://arxiv.org/pdf/2203.09123" target="_blank" rel="noopener noreferrer">ODI (Byun et al., 2022)</a></td>
<td ><sub>Diverse inputs based on 3D objects</sub></td>
</tr>

<tr>
<td><a href="https://arxiv.org/pdf/2209.03716.pdf" target="_blank" rel="noopener noreferrer">SU (Wei et al., 2023)</a></td>
<td ><sub>Optimize adversarial perturbation on the original and cropped images by minimizing prediction error and maximizing their feature similarity</sub></td>
</tr>

<tr>
<td><a href="https://arxiv.org/pdf/2401.13205" target="_blank" rel="noopener noreferrer">IDAA (Liu et al., 2024)</a></td>
<td ><sub>Design local mixup to randomly mix a group of transformed adversarial images, strengthening the input diversity</sub></td>
</tr>

<tr>
<th rowspan="6"><sub><strong>Advanced objective</strong></sub></th>
<td><a href="https://openaccess.thecvf.com/content_CVPR_2019/papers/Inkawhich_Feature_Space_Perturbations_Yield_More_Transferable_Adversarial_Examples_CVPR_2019_paper.pdf" target="_blank" rel="noopener noreferrer">AA (Inkawhich et al., 2019)</a></td>
<td ><sub>Minimize the similarity of feature difference between the original adversarial example and target benign sample </sub></td>
</tr>

<tr>
<td><a href="https://ieeexplore.ieee.org/document/9156367" target="_blank" rel="noopener noreferrer">PoTrip (Li et al., 2020)</a></td>
<td><sub>Introduce the Poincare distance as the similarity metric to make the magnitude of gradient self-adaptive</sub></td>
</tr>

<tr>
<td><a href="https://arxiv.org/abs/2012.11207" target="_blank" rel="noopener noreferrer">Logit (Zhao et al., 2021)</a></td>
<td ><sub>Replace the cross-entropy loss with logit loss</sub></td>
</tr>

<tr>
<td><a href="https://arxiv.org/abs/2303.03680" target="_blank" rel="noopener noreferrer">Logit-Margin (Weng et al., 2023)</a></td>
<td ><sub>Downscale the logits using a temperature factor and an adaptive margin</sub></td>
</tr>

<tr>
<td><a href="https://arxiv.org/abs/2305.14846" target="_blank" rel="noopener noreferrer">CFM (Byun et al., 2023)</a></td>
<td ><sub>Mix feature maps of adversarial examples with clean feature maps of benign images stocastically </sub></td>
</tr>

<tr>
<td><a href="https://arxiv.org/abs/2401.02727" target="_blank" rel="noopener noreferrer">FFT (Zeng et al., 2024)</a></td>
<td ><sub>Fine-tuning a crafted adversarial example in the feature space</sub></td>
</tr>

<tr>
<th rowspan="2"><sub><strong>Generation-based</strong></sub></th>
<td><a href="https://arxiv.org/pdf/2103.14641" target="_blank" rel="noopener noreferrer">TTP (Naseer et al., 2021)</a></td>
<td ><sub>Train a generative model to generate adversarial examples, of which both the global distribution and local neighborhood structure in the latent feature space are matched with the target class.</sub></td>
</tr>

<tr>
<td><a href="https://openaccess.thecvf.com/content/CVPR2023/papers/Zhao_Minimizing_Maximum_Model_Discrepancy_for_Transferable_Black-Box_Targeted_Attacks_CVPR_2023_paper.pdf" target="_blank" rel="noopener noreferrer">M3D (Zhao et al., 2023)</a></td>
<td ><sub></sub></td>
</tr>

<tr>
<th rowspan="1"><sub><strong>Ensemble-based</strong></sub></th>
<td><a href="https://openaccess.thecvf.com/content/CVPR2024/papers/Wu_Improving_Transferable_Targeted_Adversarial_Attacks_with_Model_Self-Enhancement_CVPR_2024_paper.pdf" target="_blank" rel="noopener noreferrer">SASD_WS (Wu et al., 2024)</a></td>
<td ><sub>Incorporate Sharpness-Aware Self-Distillation (SASD) and Weight Scaling (WS) to promote the source model's generalization capability.</sub></td>
</tr>
</table>

### Models

To thoroughly evaluate existing attacks, we have included various popular models, including both CNNs ([ResNet-50](https://arxiv.org/abs/1512.03385), [VGG-16](https://arxiv.org/abs/2011.12960), [MobileNet-V2](https://arxiv.org/abs/1801.04381), [Inception-V3](https://arxiv.org/abs/1512.00567)) and ViTs ([ViT](https://arxiv.org/abs/2010.11929), [PiT](https://arxiv.org/abs/2103.16302), [Visformer](https://arxiv.org/abs/2104.12533), [Swin](https://arxiv.org/abs/2103.14030)). Moreover, we also adopted four defense methods, namely [AT](https://arxiv.org/abs/1705.07204), [HGD](https://arxiv.org/abs/1712.02976), [RS](https://arxiv.org/abs/1902.02918), [NRP](https://arxiv.org/abs/2006.04924), [DiffPure](https://arxiv.org/abs/2205.07460).
The defense models can be downloaded from [Google Drive](https://drive.google.com/drive/folders/1NfSjLzc-MtkYHLumcKYs6OqC2X_zWy3g?usp=share_link) or [Huggingface](https://huggingface.co/Trustworthy-AI-Group/TransferAttack/blob/main/defense_model.zip).

## Evaluation

### Untargeted Attack
**Note**: We adopt $\epsilon=16/255$ with the number of iterations $T=10$. The base attack for other types of attack is [MI-FGSM](https://arxiv.org/abs/1710.06081). The defaut surrogate model is ResNet-50. For [YAILA](#yaila), we adopt ResNet-50 as the surrogate model. For [PNA-PatchOUt](#pna), [SAPR](#sapr), [TGR](#tgr), [VDC](#vdc), we adopt ViT as the surrogate model. For [Ensemble](#ensemble) attacks, we use four CNNs(ResNet-50](https://arxiv.org/abs/1512.03385), [VGG-16](https://arxiv.org/abs/2011.12960), [MobileNet-V2](https://arxiv.org/abs/1801.04381), [Inception-V3](https://arxiv.org/abs/1512.00567)) as the ensemble model.

<table  style="width:100%" border="1">
<thead>
<tr class="header">
<th rowspan="2"><strong>Category</strong></th>
<th rowspan="2"><strong>Attacks</strong></th>
<th colspan="4"><strong>CNNs</strong></th>
<th colspan="4"><strong>ViTs</strong></th>
<th colspan="5"><strong>Defenses</strong></th>
</tr>
<th> ResNet-50 </th>
<th> VGG-16 </th>
<th> Mobilenet_v2 </th>
<th> Inception_v3 </th>
<th> ViT </th>
<th> PiT </th>
<th> Visformer </th>
<th> Swin </th>
<th> AT </th>
<th> HGD </th>
<th> RS </th>
<th> NRP </th>
<th> DiffPure </th>
</thead>

<tr>
<th rowspan="24"><sub><strong>Gradient-based</strong></sub></th>
<td><a href="./transferattack/gradient/fgsm.py" target="_blank" rel="noopener noreferrer">FGSM</a></td>
<td >49.2</td>
<td >54.6</td>
<td >48.2</td>
<td >32.8</td>
<td >11.9</td>
<td >14.1</td>
<td >18.7</td>
<td >19.4</td>
<td >40.0</td>
<td >8.8</td>
<td >26.8</td>
<td >53.1</td>
<td >15.8</td>
</tr>

<tr>
<td><a href="./transferattack/gradient/ifgsm.py" target="_blank" rel="noopener noreferrer">I-FGSM</a></td>
<td >99.6</td>
<td >36.5</td>
<td >33.6</td>
<td >17.7</td>
<td >7.5</td>
<td >11.7</td>
<td >14.4</td>
<td >15.7</td>
<td >39.7</td>
<td >5.9</td>
<td >26.2</td>
<td >42.3</td>
<td >8.7</td>
</tr>

<tr>
<td><a href="./transferattack/gradient/mifgsm.py" target="_blank" rel="noopener noreferrer">MI-FGSM</a></td>
<td >99.9</td>
<td >57.9</td>
<td >53.4</td>
<td >37.4</td>
<td >14.5</td>
<td >22.5</td>
<td >26.2</td>
<td >28.1</td>
<td >40.6</td>
<td >17.9</td>
<td >27.4</td>
<td >58.5</td>
<td >13.3</td>
</tr>

<tr>
<td><a href="./transferattack/gradient/nifgsm.py" target="_blank" rel="noopener noreferrer">NI-FGSM</a></td>
<td >100.0</td>
<td >66.5</td>
<td >59.3</td>
<td >38.9</td>
<td >15.4</td>
<td >23.4</td>
<td >30.1</td>
<td >29.7</td>
<td >40.8</td>
<td >18.2</td>
<td >27.6</td>
<td >57.7</td>
<td >12.7</td>
</tr>

<tr>
<td><a href="./transferattack/gradient/pifgsm.py" target="_blank" rel="noopener noreferrer">PI-FGSM</a></td>
<td >98.8</td>
<td >74.9</td>
<td >59.2</td>
<td >57.9</td>
<td >16.3</td>
<td >16.9</td>
<td >25.3</td>
<td >20.6</td>
<td >42.1</td>
<td >35.3</td>
<td >35.0</td>
<td >60.1</td>
<td >38.3</td>
</tr>

<tr>
<td><a href="./transferattack/gradient/vmifgsm.py" target="_blank" rel="noopener noreferrer">VMI-FGSM</a></td>
<td >99.6</td>
<td >70.8</td>
<td >66.9</td>
<td >57.3</td>
<td >31.9</td>
<td >47.0</td>
<td >54.5</td>
<td >53.5</td>
<td >41.9</td>
<td >47.5</td>
<td >30.5</td>
<td >61.3</td>
<td >22.9</td>
</tr>

<tr>
<td><a href="./transferattack/gradient/vnifgsm.py" target="_blank" rel="noopener noreferrer">VNI-FGSM</a></td>
<td >99.9</td>
<td >76.9</td>
<td >72.9</td>
<td >60.8</td>
<td >30.0</td>
<td >47.0</td>
<td >58.5</td>
<td >55.5</td>
<td >41.9</td>
<td >48.4</td>
<td >29.8</td>
<td >61.7</td>
<td >20.9</td>
</tr>

<tr>
<td><a href="./transferattack/gradient/emifgsm.py" target="_blank" rel="noopener noreferrer">EMI-FGSM</a></td>
<td >100.0</td>
<td >84.7</td>
<td >81.7</td>
<td >64.3</td>
<td >25.2</td>
<td >43.1</td>
<td >56.2</td>
<td >53.1</td>
<td >43.6</td>
<td >42.5</td>
<td >30.3</td>
<td >67.3</td>
<td >19.1</td>
</tr>

<tr>
<td><a href="./transferattack/gradient/aifgtm.py" target="_blank" rel="noopener noreferrer">AI-FGTM</a></td>
<td >99.7</td>
<td >52.9</td>
<td >49.0</td>
<td >33.0</td>
<td >13.2</td>
<td >20.5</td>
<td >26.1</td>
<td >25.8</td>
<td >40.5</td>
<td >16.4</td>
<td >27.3</td>
<td >55.1</td>
<td >11.9</td>
</tr>

<tr>
<td><a href="./transferattack/gradient/ifgssm.py" target="_blank" rel="noopener noreferrer">I-FGS²M</a></td>
<td >99.8</td>
<td >45.6</td>
<td >41.5</td>
<td >24.6</td>
<td >9.5</td>
<td >14.3</td>
<td >19.1</td>
<td >20.4</td>
<td >39.8</td>
<td >9.3</td>
<td >26.7</td>
<td >47.1</td>
<td >9.9</td>
</tr>

<tr>
<td><a href="./transferattack/gradient/smifgrm.py" target="_blank" rel="noopener noreferrer">SMI-FGRM</a></td>
<td >99.2</td>
<td >75.1</td>
<td >73.5</td>
<td >67.0</td>
<td >25.9</td>
<td >40.9</td>
<td >51.9</td>
<td >48.9</td>
<td >46.4</td>
<td >47.5</td>
<td >34.9</td>
<td >65.8</td>
<td >23.9</td>
</tr>

<tr>
<td><a href="./transferattack/gradient/vaifgsm.py" target="_blank" rel="noopener noreferrer">VA-I-FGSM</a></td>
<td >99.4</td>
<td >53.2</td>
<td >46.4</td>
<td >26.8</td>
<td >9.6</td>
<td >12.2</td>
<td >15.7</td>
<td >17.7</td>
<td >40.3</td>
<td >7.6</td>
<td >26.8</td>
<td >53.8</td>
<td >9.9</td>
</tr>

<tr>
<td><a href="./transferattack/gradient/rap.py" target="_blank" rel="noopener noreferrer">RAP</a></td>
<td >99.9</td>
<td >87.8</td>
<td >85.9</td>
<td >63.0</td>
<td >23.8</td>
<td >40.8</td>
<td >54.1</td>
<td >53.7</td>
<td >42.9</td>
<td >26.5</td>
<td >32.0</td>
<td >65.6</td>
<td >21.0</td>
</tr>

<tr>
<td><a href="./transferattack/gradient/pcifgsm.py" target="_blank" rel="noopener noreferrer">PC-I-FGSM</a></td>
<td >99.8</td>
<td >59.1</td>
<td >53.8</td>
<td >36.7</td>
<td >15.2</td>
<td >21.4</td>
<td >26.5</td>
<td >28.4</td>
<td >40.7</td>
<td >17.9</td>
<td >27.8</td>
<td >57.0</td>
<td >14.0</td>
</tr>

<tr>
<td><a href="./transferattack/gradient/iefgsm.py" target="_blank" rel="noopener noreferrer">IE-FGSM</a></td>
<td >100.0</td>
<td >67.3</td>
<td >63.0</td>
<td >43.8</td>
<td >17.4</td>
<td >29.0</td>
<td >37.2</td>
<td >36.7</td>
<td >40.6</td>
<td >24.6</td>
<td >27.7</td>
<td >59.1</td>
<td >13.3</td>
</tr>

<tr>
<td><a href="./transferattack/gradient/gra.py" target="_blank" rel="noopener noreferrer">GRA</a></td>
<td >97.5</td>
<td >84.6</td>
<td >83.5</td>
<td >81.9</td>
<td >46.3</td>
<td >61.9</td>
<td >72.9</td>
<td >70.9</td>
<td >49.7</td>
<td >73.6</td>
<td >43.1</td>
<td >75.4</td>
<td >41.3</td>
</tr>

<tr>
<td><a href="./transferattack/gradient/gnp.py" target="_blank" rel="noopener noreferrer">GNP</a></td>
<td >100.0</td>
<td >68.9</td>
<td >63.8</td>
<td >45.8</td>
<td >16.9</td>
<td >28.9</td>
<td >38.3</td>
<td >36.4</td>
<td >41.2</td>
<td >25.5</td>
<td >27.8</td>
<td >59.3</td>
<td >14.1</td>
</tr>

<tr>
<td><a href="./transferattack/gradient/mig.py" target="_blank" rel="noopener noreferrer">MIG</a></td>
<td >100.0</td>
<td >69.0</td>
<td >63.7</td>
<td >52.1</td>
<td >24.8</td>
<td >36.5</td>
<td >48.4</td>
<td >44.3</td>
<td >41.2</td>
<td >35.5</td>
<td >28.7</td>
<td >60.6</td>
<td >18.6</td>
</tr>

<tr>
<td><a href="./transferattack/gradient/dta.py" target="_blank" rel="noopener noreferrer">DTA</a></td>
<td >100.0</td>
<td >64.2</td>
<td >58.8</td>
<td >40.3</td>
<td >16.1</td>
<td >26.3</td>
<td >35.0</td>
<td >33.6</td>
<td >40.7</td>
<td >22.3</td>
<td >27.5</td>
<td >57.9</td>
<td >13.4</td>
</tr>

<tr>
<td><a href="./transferattack/gradient/pgn.py" target="_blank" rel="noopener noreferrer">PGN</a></td>
<td >98.7</td>
<td >88.7</td>
<td >86.3</td>
<td >85.5</td>
<td >50.1</td>
<td >68.7</td>
<td >76.9</td>
<td >73.6</td>
<td >49.0</td>
<td >75.2</td>
<td >42.3</td>
<td >78.0</td>
<td >44.5</td>
</tr>

<tr>
<td><a href="./transferattack/gradient/mef.py" target="_blank" rel="noopener noreferrer">MEF</a></td>
<td >99.3</td>
<td >95.3</td>
<td >94.1</td>
<td >91.4</td>
<td >68.4</td>
<td >80.8</td>
<td >88.7</td>
<td >88.3</td>
<td >47.6</td>
<td >86.7</td>
<td >41.2</td>
<td >81.6</td>
<td >44.3</td>
</tr>

<tr>
<td><a href="./transferattack/gradient/anda.py" target="_blank" rel="noopener noreferrer">ANDA</a></td>
<td >99.9</td>
<td >84.5</td>
<td >81.6</td>
<td >72.4</td>
<td >41.4</td>
<td >60.7</td>
<td >71.3</td>
<td >66.8</td>
<td >43.1</td>
<td >65.5</td>
<td >30.9</td>
<td >65.1</td>
<td >28.3</td>
</tr>

<td><a href="./transferattack/gradient/gifgsm.py" target="_blank" rel="noopener noreferrer">GI-FGSM</a></td>
<td >100.0</td>
<td >72.6</td>
<td >65.4</td>
<td >49.1</td>
<td >18.9</td>
<td >29.5</td>
<td >37.5</td>
<td >36.3</td>
<td >40.8</td>
<td >25.1</td>
<td >28.1</td>
<td >61.7</td>
<td >16.6</td>
</tr>

<<<<<<< HEAD
<td><a href="./transferattack/gradient/gaa.py" target="_blank" rel="noopener noreferrer">GAA</a></td>
<td >95.5</td>
<td >84.6</td>
<td >82.5</td>
<td >81.8</td>
<td >43.3</td>
<td >59.9</td>
<td >70.7</td>
<td >66.3</td>
<td >49.3</td>
<td >71.1</td>
<td >43.5</td>
<td >75.9</td>
<td >40.9</td>
=======
<td><a href="./transferattack/gradient/fgsra.py" target="_blank" rel="noopener noreferrer">FGSRA</a></td>
<td >97.9</td>
<td >89.7</td>
<td >89.6</td>
<td >86.2</td>
<td >45.7</td>
<td >67.8</td>
<td >75.9</td>
<td >75.9</td>
<td >46.6</td>
<td >72.5</td>
<td >36.3</td>
<td >77.4</td>
<td >32.2</td>
>>>>>>> d6ed815d
</tr>

<tr>
<th rowspan="17"><sub><strong>Input transformation-based</strong></sub></th>
<td><a href="./transferattack/input_transformation/dim.py" target="_blank" rel="noopener noreferrer">DIM</a></td>
<td >98.7</td>
<td >71.0</td>
<td >66.2</td>
<td >57.1</td>
<td >27.5</td>
<td >39.7</td>
<td >49.5</td>
<td >45.3</td>
<td >41.4</td>
<td >42.0</td>
<td >28.8</td>
<td >58.3</td>
<td >19.9</td>
</tr>


<tr>
<td><a href="./transferattack/input_transformation/tim.py" target="_blank" rel="noopener noreferrer">TIM</a></td>
<td >97.8</td>
<td >57.9</td>
<td >46.9</td>
<td >38.9</td>
<td >15.3</td>
<td >16.5</td>
<td >23.2</td>
<td >19.0</td>
<td >41.7</td>
<td >25.4</td>
<td >32.5</td>
<td >56.6</td>
<td >32.3</td>
</tr>


<tr>
<td><a href="./transferattack/input_transformation/sim.py" target="_blank" rel="noopener noreferrer">SIM</a></td>
<td >100.0</td>
<td >70.2</td>
<td >64.4</td>
<td >52.1</td>
<td >24.5</td>
<td >36.9</td>
<td >48.1</td>
<td >43.5</td>
<td >40.8</td>
<td >35.6</td>
<td >28.3</td>
<td >60.3</td>
<td >17.7</td>
</tr>

<tr>
<td><a href="./transferattack/input_transformation/dem.py" target="_blank" rel="noopener noreferrer">DEM</a></td>
<td >99.9</td>
<td >93.1</td>
<td >89.3</td>
<td >91.0</td>
<td >48.2</td>
<td >63.5</td>
<td >78.2</td>
<td >71.4</td>
<td >45.5</td>
<td >74.8</td>
<td >36.0</td>
<td >59.3</td>
<td >35.6</td>
</tr>

<tr>
<td><a href="./transferattack/input_transformation/admix.py" target="_blank" rel="noopener noreferrer">Admix</a></td>
<td >100.0</td>
<td >79.9</td>
<td >77.7</td>
<td >67.7</td>
<td >32.5</td>
<td >49.3</td>
<td >62.5</td>
<td >58.2</td>
<td >41.8</td>
<td >50.7</td>
<td >30.1</td>
<td >65.1</td>
<td >20.7</td>
</tr>

<tr>
<td><a href="./transferattack/input_transformation/atta.py" target="_blank" rel="noopener noreferrer">ATTA</a></td>
<td >99.9</td>
<td >59.7</td>
<td >52.0</td>
<td >39.9</td>
<td >16.9</td>
<td >27.0</td>
<td >33.6</td>
<td >33.6</td>
<td >40.7</td>
<td >20.5</td>
<td >27.9</td>
<td >57.3</td>
<td >13.9</td>
</tr>

<tr>
<td><a href="./transferattack/input_transformation/maskblock.py" target="_blank" rel="noopener noreferrer">MaskBlock</a></td>
<td >100.0</td>
<td >64.3</td>
<td >59.6</td>
<td >41.9</td>
<td >17.0</td>
<td >26.8</td>
<td >35.0</td>
<td >34.5</td>
<td >41.0</td>
<td >21.5</td>
<td >28.0</td>
<td >58.9</td>
<td >14.4</td>
</tr>

<tr>
<td><a href="./transferattack/input_transformation/ssm.py" target="_blank" rel="noopener noreferrer">SSM</a></td>
<td >98.0</td>
<td >88.8</td>
<td >86.4</td>
<td >83.1</td>
<td >50.7</td>
<td >68.3</td>
<td >76.3</td>
<td >75.7</td>
<td >46.0</td>
<td >72.9</td>
<td >36.5</td>
<td >75.3</td>
<td >35.0</td>
</tr>

<tr>
<td><a href="./transferattack/input_transformation/aitl.py" target="_blank" rel="noopener noreferrer">AITL</a></td>
<td >94.5</td>
<td >87.2</td>
<td >84.9</td>
<td >82.8</td>
<td >52.7</td>
<td >68.0</td>
<td >75.3</td>
<td >72.7</td>
<td >45.8</td>
<td >77.2</td>
<td >36.9</td>
<td >67.6</td>
<td >40.4</td>
</tr>

<tr>
<td><a href="./transferattack/input_transformation/pam.py" target="_blank" rel="noopener noreferrer">PAM</a></td>
<td >100.0</td>
<td >81.3</td>
<td >77.0</td>
<td >73.3</td>
<td >27.1</td>
<td >42.1</td>
<td >58.2</td>
<td >53.2</td>
<td >43.0</td>
<td >51.2</td>
<td >30.2</td>
<td >69.0</td>
<td >19.9</td>
</tr>

<tr>
<td><a href="./transferattack/input_transformation/lpm.py" target="_blank" rel="noopener noreferrer">LPM</a></td>
<td >98.6</td>
<td >61.5</td>
<td >53.2</td>
<td >39.2</td>
<td >15.2</td>
<td >24.3</td>
<td >31.5</td>
<td >31.8</td>
<td >40.3</td>
<td >19.6</td>
<td >27.7</td>
<td >58.5</td>
<td >14.3</td>
</tr>

<tr>
<td><a href="./transferattack/input_transformation/sia.py" target="_blank" rel="noopener noreferrer">SIA</a></td>
<td >99.4</td>
<td >94.3</td>
<td >92.7</td>
<td >83.1</td>
<td >50.0</td>
<td >76.7</td>
<td >86.5</td>
<td >83.6</td>
<td >44.0</td>
<td >79.5</td>
<td >32.1</td>
<td >74.9</td>
<td >27.8</td>
</tr>

<tr>
<td><a href="./transferattack/input_transformation/stm.py" target="_blank" rel="noopener noreferrer">STM</a></td>
<td >97.5</td>
<td >90.2</td>
<td >88.9</td>
<td >88.3</td>
<td >56.7</td>
<td >73.0</td>
<td >80.3</td>
<td >77.5</td>
<td >49.0</td>
<td >82.7</td>
<td >41.8</td>
<td >79.3</td>
<td >43.6</td>
</tr>

<tr>
<td><a href="./transferattack/input_transformation/usmm.py" target="_blank" rel="noopener noreferrer">USMM</a></td>
<td >99.7</td>
<td >90.1</td>
<td >88.4</td>
<td >78.8</td>
<td >37.5</td>
<td >57.5</td>
<td >72.4</td>
<td >70.1</td>
<td >44.0</td>
<td >62.8</td>
<td >32.2</td>
<td >74.8</td>
<td >22.3</td>
</tr>

<tr>
<td><a href="./transferattack/input_transformation/decowa.py" target="_blank" rel="noopener noreferrer">DeCowA</a></td>
<td >92.6</td>
<td >98.7</td>
<td >97.7</td>
<td >94.2</td>
<td >59.8</td>
<td >63.9</td>
<td >82.6</td>
<td >75.6</td>
<td >50.5</td>
<td >90.1</td>
<td >43.1</td>
<td >77.5</td>
<td >41.3</td>
</tr>

<tr>
<td><a href="./transferattack/input_transformation/l2t.py" target="_blank" rel="noopener noreferrer">L2T</a></td>
<td >99.5</td>
<td >95.1</td>
<td >94.2</td>
<td >90.7</td>
<td >63.2</td>
<td >80.6</td>
<td >88.0</td>
<td >86.4</td>
<td >48.6</td>
<td >85.5</td>
<td >39.6</td>
<td >80.2</td>
<td >42.1</td>
</tr>

<tr>
<td><a href="./transferattack/input_transformation/bsr.py" target="_blank" rel="noopener noreferrer">BSR</a></td>
<td >99.0</td>
<td >96.8</td>
<td >95.6</td>
<td >90.8</td>
<td >54.3</td>
<td >79.9</td>
<td >89.3</td>
<td >84.7</td>
<td >44.8</td>
<td >84.7</td>
<td >33.2</td>
<td >76.3</td>
<td >32.4</td>
</tr>

<tr>
<th rowspan="16"><sub><strong>Advanced objective</strong></sub></th>
<td><a href="./transferattack/advanced_objective/tap.py" target="_blank" rel="noopener noreferrer">TAP</a></td>
<td >99.9</td>
<td >93.4</td>
<td >93.8</td>
<td >64.8</td>
<td >15.2</td>
<td >25.4</td>
<td >44.3</td>
<td >40.2</td>
<td >41.7</td>
<td >34.5</td>
<td >27.3</td>
<td >65.8</td>
<td >15.5</td>
</tr>

<tr>
<td><a href="./transferattack/advanced_objective/ila.py" target="_blank" rel="noopener noreferrer">ILA</a></td>
<td >98.7</td>
<td >68.7</td>
<td >64.6</td>
<td >33.4</td>
<td >12.8</td>
<td >23.5</td>
<td >31.9</td>
<td >32.1</td>
<td >40.0</td>
<td >16.2</td>
<td >27.1</td>
<td >52.5</td>
<td >11.3</td>
</tr>

<td><a href="./transferattack/advanced_objective/ata.py" target="_blank" rel="noopener noreferrer">ATA</a></td>
<td >99.8</td>
<td >35.8</td>
<td >35.1</td>
<td >19.2</td>
<td >7.6</td>
<td >11.9</td>
<td >14.9</td>
<td >15.0</td>
<td >39.6</td>
<td >6.2</td>
<td >26.4</td>
<td >43.0</td>
<td >9.4</td>
</tr>

<tr id="yaila">
<td><a href="./transferattack/advanced_objective/yaila/yaila.py" target="_blank" rel="noopener noreferrer">YAILA</a></td>
<td >74.8</td>
<td >81.7</td>
<td >73.6</td>
<td >38.4</td>
<td >13.2</td>
<td >17.2</td>
<td >30.5</td>
<td >28.0</td>
<td >40.1</td>
<td >22.9</td>
<td >26.5</td>
<td >51.2</td>
<td >9.5</td>
</tr>

<tr>
<td><a href="./transferattack/advanced_objective/fia.py" target="_blank" rel="noopener noreferrer">FIA</a></td>
<td >98.0</td>
<td >71.2</td>
<td >65.8</td>
<td >40.2</td>
<td >12.6</td>
<td >19.9</td>
<td >33.2</td>
<td >33.1</td>
<td >41.1</td>
<td >19.2</td>
<td >28.0</td>
<td >58.4</td>
<td >12.1</td>
</tr>

<tr>
<td><a href="./transferattack/advanced_objective/ir.py" target="_blank" rel="noopener noreferrer">IR</a></td>
<td >100.0</td>
<td >59.4</td>
<td >53.4</td>
<td >36.2</td>
<td >14.8</td>
<td >22.9</td>
<td >27.7</td>
<td >28.1</td>
<td >40.6</td>
<td >18.6</td>
<td >27.3</td>
<td >57.5</td>
<td >13.2</td>
</tr>

<tr>
<td><a href="./transferattack/advanced_objective/trap.py" target="_blank" rel="noopener noreferrer">TRAP</a></td>
<td >99.1</td>
<td >96.1</td>
<td >93.5</td>
<td >84.7</td>
<td >33.6</td>
<td >47.7</td>
<td >64.1</td>
<td >58.6</td>
<td >41.1</td>
<td >64.3</td>
<td >27.2</td>
<td >65.3</td>
<td >16.7</td>
</tr>

<tr>
<td><a href="./transferattack/advanced_objective/taig.py" target="_blank" rel="noopener noreferrer">TAIG</a></td>
<td >99.8</td>
<td >48.3</td>
<td >46.4</td>
<td >30.4</td>
<td >12.1</td>
<td >20.8</td>
<td >26.1</td>
<td >26.0</td>
<td >39.8</td>
<td >14.6</td>
<td >26.6</td>
<td >47.4</td>
<td >9.7</td>
</tr>

<tr>
<td><a href="./transferattack/advanced_objective/fmaa.py target="_blank" rel="noopener noreferrer">FMAA</a></td>
<td >98.3</td>
<td >80.1</td>
<td >77.3</td>
<td >55.8</td>
<td >18.0</td>
<td >33.0</td>
<td >50.8</td>
<td >52.7</td>
<td >42.5</td>
<td >34.4</td>
<td >29.4</td>
<td >62.2</td>
<td >13.4</td>
</tr>

<tr>
<td><a href="./transferattack/advanced_objective/naa.py" target="_blank" rel="noopener noreferrer">NAA</a></td>
<td >84.7</td>
<td >61.6</td>
<td >58.6</td>
<td >38.2</td>
<td >19.5</td>
<td >29.6</td>
<td >36.6</td>
<td >39.0</td>
<td >40.3</td>
<td >25.8</td>
<td >28.0</td>
<td >52.7</td>
<td >12.6</td>
</tr>

<tr>
<td><a href="./transferattack/advanced_objective/rpa.py" target="_blank" rel="noopener noreferrer">RPA</a></td>
<td >95.1</td>
<td >85.8</td>
<td >86.0</td>
<td >76.3</td>
<td >35.9</td>
<td >47.5</td>
<td >63.4</td>
<td >62.1</td>
<td >45.0</td>
<td >58.3</td>
<td >33.2</td>
<td >70.8</td>
<td >23.6</td>
</tr>

<tr>
<td><a href="./transferattack/advanced_objective/fuzziness_tuned.py target="_blank" rel="noopener noreferrer">Fuzziness_Tuned</a></td>
<td >100.0</td>
<td >57.3</td>
<td >51.8</td>
<td >33.7</td>
<td >14.1</td>
<td >21.7</td>
<td >26.7</td>
<td >26.6</td>
<td >40.3</td>
<td >16.4</td>
<td >27.1</td>
<td >57.1</td>
<td >12.5</td>
</tr>

<tr>
<td><a href="./transferattack/advanced_objective/danaa.py" target="_blank" rel="noopener noreferrer">DANAA</a></td>
<td >96.8</td>
<td >86.3</td>
<td >82.5</td>
<td >69.9</td>
<td >23.4</td>
<td >36.0</td>
<td >54.3</td>
<td >51.6</td>
<td >43.4</td>
<td >51.4</td>
<td >31.0</td>
<td >71.8</td>
<td >17.6</td>
</tr>

<tr>
<td><a href="./transferattack/advanced_objective/ilpd.py" target="_blank" rel="noopener noreferrer">ILPD</a></td>
<td >97.9</td>
<td >87.4</td>
<td >85.8</td>
<td >72.2</td>
<td >44.6</td>
<td >60.7</td>
<td >69.3</td>
<td >67.6</td>
<td >43.8</td>
<td >56.8</td>
<td >32.5</td>
<td >66.3</td>
<td >28.1</td>
</tr>

<tr>
<td><a href="./transferattack/advanced_objective/bfa.py" target="_blank" rel="noopener noreferrer">BFA</a></td>
<td >98.4</td>
<td >94.1</td>
<td >92.3</td>
<td >84.8</td>
<td >52.7</td>
<td >73.2</td>
<td >85.8</td>
<td >82.3</td>
<td >44.6</td>
<td >78.0</td>
<td >33.0</td>
<td >79.7</td>
<td >26.0</td>
</tr>

<tr>
<td><a href="./transferattack/advanced_objective/p2fa.py" target="_blank" rel="noopener noreferrer">P2FA</a></td>
<td >100.0</td>
<td >97.9</td>
<td >97.6</td>
<td >84.0</td>
<td >43.7</td>
<td >64.9</td>
<td >86.0</td>
<td >83.2</td>
<td >43.9</td>
<td >66.3</td>
<td >32.2</td>
<td >79.5</td>
<td >22.2</td>
</tr>

<tr>
<th rowspan="21"><sub><strong>Model-related</strong></sub></th>
<td><a href="./transferattack/model_related/sgm.py" target="_blank" rel="noopener noreferrer">SGM</a></td>
<td >100.0</td>
<td >73.2</td>
<td >75.7</td>
<td >45.9</td>
<td >18.9</td>
<td >33.5</td>
<td >41.1</td>
<td >41.9</td>
<td >41.3</td>
<td >25.3</td>
<td >28.6</td>
<td >64.3</td>
<td >15.0</td>
</tr>

<tr>
<td><a href="./transferattack/model_related/linbp.py" target="_blank" rel="noopener noreferrer">LinBP</a></td>
<td >100.0</td>
<td >87.7</td>
<td >81.2</td>
<td >47.5</td>
<td >18.9</td>
<td >22.7</td>
<td >44.0</td>
<td >37.2</td>
<td >41.3</td>
<td >19.9</td>
<td >27.9</td>
<td >59.9</td>
<td >17.1</td>
</tr>

<td><a href="./transferattack/model_related/llta_networks/llta.py" target="_blank" rel="noopener noreferrer">LLTA</a></td>
<td >94.9</td>
<td >96.6</td>
<td >95.1</td>
<td >83.8</td>
<td >45.7</td>
<td >57.1</td>
<td >74.1</td>
<td >73.8</td>
<td >47.7</td>
<td >74.3</td>
<td >39.5</td>
<td >82.5</td>
<td >28.2</td>
</tr>

<tr id="pna">
<td><a href="./transferattack/model_related/pna_patchout.py" target="_blank" rel="noopener noreferrer">PNA-PatchOut</a></td>
<td >47.3</td>
<td >69.3</td>
<td >62.7</td>
<td >53.9</td>
<td >95.3</td>
<td >55.8</td>
<td >58.7</td>
<td >64.2</td>
<td >42.9</td>
<td >37.2</td>
<td >32.7</td>
<td >51.3</td>
<td >25.4</td>
</tr>

<tr>
<td><a href="./transferattack/model_related/iaa.py" target="_blank" rel="noopener noreferrer">IAA</a></td>
<td >100.0</td>
<td >81.7</td>
<td >74.7</td>
<td >55.2</td>
<td >19.5</td>
<td >30.1</td>
<td >41.9</td>
<td >40.7</td>
<td >42.1</td>
<td >26.8</td>
<td >29.6</td>
<td >66.7</td>
<td >15.9</td>
</tr>

<tr id="sapr">
<td><a href="./transferattack/model_related/sapr.py" target="_blank" rel="noopener noreferrer">SAPR</a></td>
<td >49.2</td>
<td >74.5</td>
<td >69.1</td>
<td >59.1</td>
<td >99.9</td>
<td >57.2</td>
<td >63.2</td>
<td >68.1</td>
<td >43.4</td>
<td >37.8</td>
<td >32.7</td>
<td >54.8</td>
<td >24.0</td>
</tr>

<tr id="setr">
<td><a href="./transferattack/model_related/setr.py" target="_blank" rel="noopener noreferrer">SETR</a></td>
<td >48.9</td>
<td >82.7</td>
<td >81.2</td>
<td >63.8</td>
<td >66.3</td>
<td >41.5</td>
<td >51.1</td>
<td >66.6</td>
<td >45.9</td>
<td >38.6</td>
<td >34.5</td>
<td >62.0</td>
<td >26.1</td>
</tr>

<tr id="ata_vit">
<td><a href="./transferattack/model_related/ata_vit.py" target="_blank" rel="noopener noreferrer">ATA_ViT</a></td>
<td >24.7</td>
<td >86.7</td>
<td >39.9</td>
<td >58.2</td>
<td >25.7</td>
<td >14.5</td>
<td >15.2</td>
<td >9.9</td>
<td >52.7</td>
<td >52.1</td>
<td >37.4</td>
<td >89.3</td>
<td >45.4</td>
</tr>

<tr>
<td><a href="./transferattack/model_related/dra.py" target="_blank" rel="noopener noreferrer">DRA</a></td>
<td >94.3</td>
<td >96.8</td>
<td >97.8</td>
<td >95.0</td>
<td >75.3</td>
<td >77.7</td>
<td >88.7</td>
<td >86.4</td>
<td >70.8</td>
<td >93.2</td>
<td >85.7</td>
<td >86.4</td>
<td >75.3</td>
</tr>

<tr>
<td><a href="./transferattack/model_related/mta.py" target="_blank" rel="noopener noreferrer">MTA</a></td>
<td >68.7</td>
<td >89.8</td>
<td >82.5</td>
<td >68.8</td>
<td >20.4</td>
<td >24.4</td>
<td >37.3</td>
<td >33.6</td>
<td >40.4</td>
<td >48.9</td>
<td >26.4</td>
<td >55.9</td>
<td >14.5</td>
</tr>

<tr>
<td><a href="./transferattack/model_related/mup.py" target="_blank" rel="noopener noreferrer">MUP</a></td>
<td >98.8</td>
<td >76.5</td>
<td >71.0</td>
<td >53.3</td>
<td >18.5</td>
<td >32.3</td>
<td >41.3</td>
<td >40.0</td>
<td >41.3</td>
<td >27.8</td>
<td >28.4</td>
<td >61.6</td>
<td >15.3</td>
</tr>

<tr id="tgr">
<td><a href="./transferattack/model_related/tgr.py" target="_blank" rel="noopener noreferrer">TGR</a></td>
<td >57.9</td>
<td >80.3</td>
<td >76.1</td>
<td >61.4</td>
<td >99.8</td>
<td >61.3</td>
<td >69.2</td>
<td >75.1</td>
<td >45.4</td>
<td >47.1</td>
<td >37.0</td>
<td >58.0</td>
<td >34.0</td>
</tr>

<tr>
<td><a href="./transferattack/model_related/dsm.py" target="_blank" rel="noopener noreferrer">DSM</a></td>
<td >82.5</td>
<td >96.5</td>
<td >93.0</td>
<td >74.9</td>
<td >28.4</td>
<td >38.4</td>
<td >59.0</td>
<td >55.8</td>
<td >45.0</td>
<td >58.6</td>
<td >33.7</td>
<td >71.6</td>
<td >20.4</td>
</tr>

<tr>
<td><a href="./transferattack/model_related/dhf.py" target="_blank" rel="noopener noreferrer">DHF</a></td>
<td >99.9</td>
<td >74.4</td>
<td >70.1</td>
<td >51.8</td>
<td >25.3</td>
<td >40.8</td>
<td >48.5</td>
<td >47.4</td>
<td >41.4</td>
<td >35.6</td>
<td >29.0</td>
<td >62.2</td>
<td >16.1</td>
</tr>

<tr>
<td><a href="./transferattack/model_related/bpa.py" target="_blank" rel="noopener noreferrer">BPA</a></td>
<td >96.2</td>
<td >96.9</td>
<td >94.5</td>
<td >84.9</td>
<td >41.4</td>
<td >50.2</td>
<td >75.1</td>
<td >65.3</td>
<td >43.9</td>
<td >76.3</td>
<td >33.2</td>
<td >76.9</td>
<td >29.4</td>
</tr>

<tr id="ags">
<td><a href="./transferattack/model_related/ags.py" target="_blank" rel="noopener noreferrer">AGS</a></td>
<td >74.1</td>
<td >86.5</td>
<td >85.2</td>
<td >82.6</td>
<td >28.2</td>
<td >24.9</td>
<td >45.2</td>
<td >35.7</td>
<td >45.3</td>
<td >67.1</td>
<td >34.0</td>
<td >56.7</td>
<td >38.0</td>
</tr>

<tr id="metassa">
<td><a href="./transferattack/model_related/metassa.py" target="_blank" rel="noopener noreferrer">MetaSSA</a></td>
<td >98.2</td>
<td >85.3</td>
<td >74.7</td>
<td >79.0</td>
<td >37.5</td>
<td >46.7</td>
<td >63.6</td>
<td >52.3</td>
<td >45.3</td>
<td >65.0</td>
<td >35.8</td>
<td >68.7</td>
<td >36.8</td>
</tr>

<tr>
<td><a href="./transferattack/model_related/vdc.py" target="_blank" rel="noopener noreferrer">VDC</a></td>
<td >51.6</td>
<td >74.2</td>
<td >70.7</td>
<td >59.1</td>
<td >100.0</td>
<td >64.0</td>
<td >68.3</td>
<td >73.8</td>
<td >44.7</td>
<td >41.6</td>
<td >35.1</td>
<td >57.9</td>
<td >29.6</td>
</tr>

<tr>
<td><a href="./transferattack/model_related/ma.py" target="_blank" rel="noopener noreferrer">MA</a></td>
<td >96.0</td>
<td >95.8</td>
<td >92.4</td>
<td >83.5</td>
<td >38.4</td>
<td >53.2</td>
<td >74.3</td>
<td >70.9</td>
<td >44.1</td>
<td >80.9</td>
<td >34.3</td>
<td >72.7</td>
<td >23.0</td>
</tr>

<tr>
<td><a href="./transferattack/model_related/att.py" target="_blank" rel="noopener noreferrer">ATT</a></td>
<td >61.1</td>
<td >79.7</td>
<td >76.4</td>
<td >63.0</td>
<td >100.0</td>
<td >68.3</td>
<td >75.0</td>
<td >81.6</td>
<td >45.2</td>
<td >49.7</td>
<td >36.1</td>
<td >60.7</td>
<td >33.4</td>
</tr>

<tr>
<td><a href="./transferattack/model_related/fpr.py" target="_blank" rel="noopener noreferrer">FPR</a></td>
<td >56.6</td>
<td >83.6</td>
<td >81.4</td>
<td >70.9</td>
<td >99.5</td>
<td >54.6</td>
<td >66.9</td>
<td >71.0</td>
<td >46.4</td>
<td >47.0</td>
<td >35.4</td>
<td >63.0</td>
<td >30.9</td>
</tr>

<tr>
<th rowspan="8"><sub><strong>Ensemble-based</strong></sub></th>
<td><a href="./transferattack/ensemble/ens.py" target="_blank" rel="noopener noreferrer">ENS</a></td>
<td >99.4</td>
<td >100.0</td>
<td >99.9</td>
<td >99.5</td>
<td >32.2</td>
<td >52.6</td>
<td >67.5</td>
<td >65.3</td>
<td >43.4</td>
<td >63.0</td>
<td >31.4</td>
<td >93.8</td>
<td >20.6</td>
</tr>

<tr>
<td><a href="./transferattack/model_related/ghost.py" target="_blank" rel="noopener noreferrer">Ghost</a></td>
<td >99.3</td>
<td >77.4</td>
<td >70.6</td>
<td >51.6</td>
<td >18.2</td>
<td >29.3</td>
<td >41.5</td>
<td >9.9</td>
<td >41.6</td>
<td >26.3</td>
<td >28.6</td>
<td >61.4</td>
<td >14.5</td>
</tr>

<tr>
<td><a href="./transferattack/ensemble/svre.py" target="_blank" rel="noopener noreferrer">SVRE</a></td>
<td >98.8</td>
<td >100.0</td>
<td >100.0</td>
<td >99.6</td>
<td >31.5</td>
<td >49.7</td>
<td >68.1</td>
<td >67.4</td>
<td >43.8</td>
<td >58.6</td>
<td >31.1</td>
<td >95.2</td>
<td >17.4</td>
</tr>

<tr>
<td><a href="./transferattack/ensemble/lgv.py" target="_blank" rel="noopener noreferrer">LGV</a></td>
<td >91.4</td>
<td >97.2</td>
<td >95.8</td>
<td >80.6</td>
<td >28.0</td>
<td >35.8</td>
<td >58.8</td>
<td >55.9</td>
<td >44.6</td>
<td >58.2</td>
<td >32.7</td>
<td >67.2</td>
<td >18.0</td>
</tr>

<tr>
<td><a href="./transferattack/ensemble/mba.py" target="_blank" rel="noopener noreferrer">MBA</a></td>
<td >99.8</td>
<td >99.9</td>
<td >99.5</td>
<td >96.5</td>
<td >53.7</td>
<td >60.7</td>
<td >87.3</td>
<td >82.1</td>
<td >48.6</td>
<td >90.8</td>
<td >36.7</td>
<td >82.3</td>
<td >24.8</td>
</tr>

<tr>
<td><a href="./transferattack/ensemble/adaea.py" target="_blank" rel="noopener noreferrer">AdaEA</a></td>
<td >99.2</td>
<td >100.0</td>
<td >99.9</td>
<td >99.3</td>
<td >32.1</td>
<td >51.4</td>
<td >67.6</td>
<td >65.1</td>
<td >43.5</td>
<td >66.3</td>
<td >31.3</td>
<td >95.5</td>
<td >20.7</td>
</tr>

<tr>
<td><a href="./transferattack/ensemble/cwa.py" target="_blank" rel="noopener noreferrer">CWA</a></td>
<td >87.1</td>
<td >99.9</td>
<td >100.0</td>
<td >100.0</td>
<td >23.9</td>
<td >35.7</td>
<td >49.3</td>
<td >49.9</td>
<td >43.9</td>
<td >42.7</td>
<td >30.7</td>
<td >96.0</td>
<td >16.9</td>
</tr>

<tr>
<td><a href="./transferattack/ensemble/smer.py" target="_blank" rel="noopener noreferrer">SMER</a></td>
<td >96.4</td>
<td >95.0</td>
<td >96.6</td>
<td >96.1</td>
<td >33.0</td>
<td >51.8</td>
<td >67.7</td>
<td >68.7</td>
<td >43.0</td>
<td >62.0</td>
<td >30.6</td>
<td >90.7</td>
<td >17.4</td>
</tr>

<tr>
<th rowspan="4"><sub><strong>Generation-based</strong></sub></th>
<td><a href="./transferattack/generation/cdtp.py" target="_blank" rel="noopener noreferrer">CDTP</a></td>
<td >97.1</td>
<td >99.2</td>
<td >98.4</td>
<td >95.9</td>
<td >38.3</td>
<td >44.6</td>
<td >91.6</td>
<td >68.7</td>
<td >42.1</td>
<td >94.8</td>
<td >31.3</td>
<td >70.8</td>
<td >32.5</td>
</tr>

<tr id="ltp">
<td><a href="./transferattack/generation/ltp.py" target="_blank" rel="noopener noreferrer">LTP</a></td>
<td >99.6</td>
<td >99.8</td>
<td >98.4</td>
<td >98.8</td>
<td >53.5</td>
<td >69.7</td>
<td >98.4</td>
<td >94.1</td>
<td >41.1</td>
<td >97.3</td>
<td >29.4</td>
<td >69.8</td>
<td >26.0</td>
</tr>

<tr>
<td><a href="./transferattack/generation/ada.py" target="_blank" rel="noopener noreferrer">ADA</a></td>
<td >71.7</td>
<td >89.4</td>
<td >80.6</td>
<td >75.9</td>
<td >18.1</td>
<td >20.4</td>
<td >50.9</td>
<td >39.5</td>
<td >38.4</td>
<td >1.4</td>
<td >27.9</td>
<td >32.2</td>
<td >26.3</td>
</tr>

<tr>
<td><a href="./transferattack/generation/ge_advgan.py" target="_blank" rel="noopener noreferrer">GE-ADVGAN</a></td>
<td ></td>
<td ></td>
<td ></td>
<td ></td>
<td ></td>
<td ></td>
<td ></td>
<td ></td>
<td ></td>
<td ></td>
<td ></td>
<td ></td>
<td ></td>
</tr>

</table>

### Targeted Attack

**Note**: We adopt $\epsilon=16/255, \alpha=2/255$ with the number of iterations $T=300$. The default surrogate model is ResNet-50. For each image, the target label is randomly sampled and fixed in the `labels.csv`.

For generation-based targeted attack, TTP and M3D, there are 10 target classes and the class to label mapping is shown below.
```
Class Number: Class Name
24: Great Grey Owl
99: Goose
245: French Bulldog
344: Hippopotamus
471: Cannon
555: Fire Engine
661: Model T
701: Parachute
802: Snowmobile
919: Street Sign       
```

<table  style="width:100%" border="1">
<thead>
<tr class="header">
<th rowspan="2"><strong>Category</strong></th>
<th rowspan="2"><strong>Attacks</strong></th>
<th colspan="4"><strong>CNNs</strong></th>
<th colspan="4"><strong>ViTs</strong></th>
<th colspan="5"><strong>Defenses</strong></th>
</tr>
<th> ResNet-50 </th>
<th> VGG-16 </th>
<th> Mobilenet_v2 </th>
<th> Inception_v3 </th>
<th> ViT </th>
<th> PiT </th>
<th> Visformer </th>
<th> Swin </th>
<th> AT </th>
<th> HGD </th>
<th> RS </th>
<th> NRP </th>
<th> DiffPure </th>
</thead>


<th rowspan="3"><sub><strong>Input transformation-based</strong></sub></th>
<td><a href="./transferattack/input_transformation/odi/odi.py" target="_blank" rel="noopener noreferrer">ODI</a></td>
<td ></td>
<td ></td>
<td ></td>
<td ></td>
<td ></td>
<td ></td>
<td ></td>
<td ></td>
<td ></td>
<td ></td>
<td ></td>
<td ></td>
<td ></td>
</tr>

<td><a href="./transferattack/input_transformation/su.py" target="_blank" rel="noopener noreferrer">SU</a></td>
<td ></td>
<td ></td>
<td ></td>
<td ></td>
<td ></td>
<td ></td>
<td ></td>
<td ></td>
<td ></td>
<td ></td>
<td ></td>
<td ></td>
<td ></td>
</tr>

<td><a href="./transferattack/input_transformation/idaa.py" target="_blank" rel="noopener noreferrer">IDAA </a></td>
<td ></td>
<td ></td>
<td ></td>
<td ></td>
<td ></td>
<td ></td>
<td ></td>
<td ></td>
<td ></td>
<td ></td>
<td ></td>
<td ></td>
<td ></td>
</tr>


<th rowspan="6"><sub><strong>Advanced objective</strong></sub></th>
<td><a href="./transferattack/advanced_objective/aa.py" target="_blank" rel="noopener noreferrer">AA</a></td>
<td ></td>
<td ></td>
<td ></td>
<td ></td>
<td ></td>
<td ></td>
<td ></td>
<td ></td>
<td ></td>
<td ></td>
<td ></td>
<td ></td>
<td ></td>
</tr>

<td><a href="./transferattack/advanced_objective/potrip.py" target="_blank" rel="noopener noreferrer">PoTrip</a></td>
<td ></td>
<td ></td>
<td ></td>
<td ></td>
<td ></td>
<td ></td>
<td ></td>
<td ></td>
<td ></td>
<td ></td>
<td ></td>
<td ></td>
<td ></td>
</tr>

<td><a href="./transferattack/advanced_objective/logit.py" target="_blank" rel="noopener noreferrer">Logit</a></td>
<td ></td>
<td ></td>
<td ></td>
<td ></td>
<td ></td>
<td ></td>
<td ></td>
<td ></td>
<td ></td>
<td ></td>
<td ></td>
<td ></td>
<td ></td>
</tr>

<td><a href="./transferattack/advanced_objective/logit_margin.py" target="_blank" rel="noopener noreferrer">Logit-Margin</a></td>
<td ></td>
<td ></td>
<td ></td>
<td ></td>
<td ></td>
<td ></td>
<td ></td>
<td ></td>
<td ></td>
<td ></td>
<td ></td>
<td ></td>
<td ></td>
</tr>

<td><a href="./transferattack/advanced_objective/cfm.py" target="_blank" rel="noopener noreferrer">CFM</a></td>
<td ></td>
<td ></td>
<td ></td>
<td ></td>
<td ></td>
<td ></td>
<td ></td>
<td ></td>
<td ></td>
<td ></td>
<td ></td>
<td ></td>
<td ></td>
</tr>

<td><a href="./transferattack/advanced_objective/fft.py" target="_blank" rel="noopener noreferrer">FFT</a></td>
<td ></td>
<td ></td>
<td ></td>
<td ></td>
<td ></td>
<td ></td>
<td ></td>
<td ></td>
<td ></td>
<td ></td>
<td ></td>
<td ></td>
<td ></td>
</tr>

<th rowspan="2"><sub><strong>Generation-based</strong></sub></th>
<td><a href="./transferattack/generation/ttp.py" target="_blank" rel="noopener noreferrer">TTP</a></td>
<td ></td>
<td ></td>
<td ></td>
<td ></td>
<td ></td>
<td ></td>
<td ></td>
<td ></td>
<td ></td>
<td ></td>
<td ></td>
<td ></td>
<td ></td>
</tr>

<td><a href="./transferattack/generation/m3d.py" target="_blank" rel="noopener noreferrer">M3D</a></td>
<td ></td>
<td ></td>
<td ></td>
<td ></td>
<td ></td>
<td ></td>
<td ></td>
<td ></td>
<td ></td>
<td ></td>
<td ></td>
<td ></td>
<td ></td>
</tr>

<th rowspan="1"><sub><strong>Ensemble-based</strong></sub></th>
<td><a href="./transferattack/ensemble/sasd_ws.py" target="_blank" rel="noopener noreferrer">SASD_WS</a></td>
<td ></td>
<td ></td>
<td ></td>
<td ></td>
<td ></td>
<td ></td>
<td ></td>
<td ></td>
<td ></td>
<td ></td>
<td ></td>
<td ></td>
<td ></td>
</tr>
</table>

## Contributing to TransferAttack

### Main contributors

<table>
<tr>
    <td align="center" style="word-wrap: break-word; width: 150.0; height: 150.0">
        <a href=https://github.com/xiaosen-wang>
            <img src=https://avatars.githubusercontent.com/u/27060904?v=4 width="100;"  style="border-radius:50%;align-items:center;justify-content:center;overflow:hidden;padding-top:10px" alt=Xiaosen Wang/>
            <br />
            <sub style="font-size:14px"><b>Xiaosen Wang</b></sub>
        </a>
    </td>
    <td align="center" style="word-wrap: break-word; width: 150.0; height: 150.0">
        <a href=https://github.com/zeyuanyin>
            <img src=https://avatars.githubusercontent.com/u/51396847?v=4 width="100;"  style="border-radius:50%;align-items:center;justify-content:center;overflow:hidden;padding-top:10px" alt=Zeyuan Yin/>
            <br />
            <sub style="font-size:14px"><b>Zeyuan Yin</b></sub>
        </a>
    </td>
    <td align="center" style="word-wrap: break-word; width: 150.0; height: 150.0">
        <a href=https://github.com/ZhangAIPI>
            <img src=https://avatars.githubusercontent.com/u/53403225?v=4 width="100;"  style="border-radius:50%;align-items:center;justify-content:center;overflow:hidden;padding-top:10px" alt=Zeliang Zhang/>
            <br />
            <sub style="font-size:14px"><b>Zeliang Zhang</b></sub>
        </a>
    </td>
    <td align="center" style="word-wrap: break-word; width: 150.0; height: 150.0">
        <a href=https://github.com/pipiwky>
            <img src=https://avatars.githubusercontent.com/u/91115026?v=4 width="100;"  style="border-radius:50%;align-items:center;justify-content:center;overflow:hidden;padding-top:10px" alt=Kunyu Wang/>
            <br />
            <sub style="font-size:14px"><b>Kunyu Wang</b></sub>
        </a>
    </td>
    <td align="center" style="word-wrap: break-word; width: 150.0; height: 150.0">
        <a href=https://github.com/Zhijin-Ge>
            <img src=https://avatars.githubusercontent.com/u/42350897?v=4 width="100;"  style="border-radius:50%;align-items:center;justify-content:center;overflow:hidden;padding-top:10px" alt=Zhijin Ge/>
            <br />
            <sub style="font-size:14px"><b>Zhijin Ge</b></sub>
        </a>
    </td>
    <td align="center" style="word-wrap: break-word; width: 150.0; height: 150.0">
        <a href=https://github.com/lyygua>
            <img src=https://avatars.githubusercontent.com/u/56330230?v=4 width="100;"  style="border-radius:50%;align-items:center;justify-content:center;overflow:hidden;padding-top:10px" alt=Yuyang Luo/>
            <br />
            <sub style="font-size:14px"><b>Yuyang Luo</b></sub>
        </a>
    </td>
</tr>
</table>

### Acknowledgement
We thank all the researchers who contribute or check the methods. See [contributors](./contributors.md) for details.

### Welcom more participants
We are trying to include more transfer-based attacks. We welcome suggestions and contributions! Submit an issue or pull request and we will try our best to respond in a timely manner.<|MERGE_RESOLUTION|>--- conflicted
+++ resolved
@@ -174,14 +174,14 @@
 </tr>
 
 <tr>
-<<<<<<< HEAD
 <td><a href="https://ieeexplore.ieee.org/document/11018126" target="_blank" rel="noopener noreferrer">GAA (Gan et al., 2025)</a></td>
 <td ><sub>Aggregate adversarial examples in the neighborhood with 
   worst-aware loss and substitute loss to obtain a flatter local minimum.</sub></td>
-=======
+</tr>
+
+<tr>
 <td><a href="https://dl.acm.org/doi/10.1145/3627673.3679858" target="_blank" rel="noopener noreferrer">FGSRA (Wang et al., 2024)</a></td>
 <td ><sub>Leverage frequency information and introduce similarity weights to assess neighborhood contribution.</sub></td>
->>>>>>> d6ed815d
 </tr>
 
 <tr>
@@ -1022,7 +1022,6 @@
 <td >16.6</td>
 </tr>
 
-<<<<<<< HEAD
 <td><a href="./transferattack/gradient/gaa.py" target="_blank" rel="noopener noreferrer">GAA</a></td>
 <td >95.5</td>
 <td >84.6</td>
@@ -1037,7 +1036,8 @@
 <td >43.5</td>
 <td >75.9</td>
 <td >40.9</td>
-=======
+</tr>
+
 <td><a href="./transferattack/gradient/fgsra.py" target="_blank" rel="noopener noreferrer">FGSRA</a></td>
 <td >97.9</td>
 <td >89.7</td>
@@ -1052,7 +1052,6 @@
 <td >36.3</td>
 <td >77.4</td>
 <td >32.2</td>
->>>>>>> d6ed815d
 </tr>
 
 <tr>
