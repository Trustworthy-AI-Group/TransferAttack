--- conflicted
+++ resolved
@@ -28,16 +28,11 @@
     'rgmifgsm': ('.gradient.mifgsm_with_tricks', 'RGMIFGSM'),
     'dual_mifgsm': ('.gradient.mifgsm_with_tricks', 'DualMIFGSM'),
     'ens_mifgsm': ('.gradient.mifgsm_with_tricks', 'Ens_FGSM_MIFGSM'),
-<<<<<<< HEAD
-    'mumodig': ('.gradient.mumodig','MUMODIG'),
-
-=======
     'fgsra': ('.gradient.fgsra', 'FGSRA'),
     'mumodig': ('.gradient.mumodig','MUMODIG'),
     'gaa': ('.gradient.gaa', 'GAA'),  
     'foolmix': ('.gradient.foolmix', 'Foolmix'),  
     
->>>>>>> ec0eb078
     # input transformation
     ## Untargeted
     'dim': ('.input_transformation.dim', 'DIM'),
