--- conflicted
+++ resolved
@@ -107,12 +107,9 @@
     'ma': ('.model_related.ma', 'MA'),
     'att': ('.model_related.att', 'ATT'),
     'fpr': ('.model_related.fpr', 'FPR'),
-<<<<<<< HEAD
     'awt': ('.model_related.awt', 'AWT'),
     'faug': ('.model_related.faug', 'FAUG'),
-=======
     'ana': ('.model_related.ana', 'ANA'),
->>>>>>> 309e600b
 
     # ensemble
     'ens': ('.ensemble.ens', 'ENS'),
