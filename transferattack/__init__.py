<<<<<<< HEAD
import importlib

attack_zoo = {
    # gradient
    'fgsm': ('.gradient.fgsm', 'FGSM'),
    'ifgsm': ('.gradient.ifgsm', 'IFGSM'),
    'mifgsm': ('.gradient.mifgsm', 'MIFGSM'),
    'nifgsm': ('.gradient.nifgsm', 'NIFGSM'),
    'pifgsm': ('.gradient.pifgsm', 'PIFGSM'),
    'vmifgsm': ('.gradient.vmifgsm', 'VMIFGSM'),
    'vnifgsm': ('.gradient.vnifgsm', 'VNIFGSM'),
    'emifgsm': ('.gradient.emifgsm', 'EMIFGSM'),
    'ifgssm': ('.gradient.ifgssm', 'IFGSSM'),
    'vaifgsm': ('.gradient.vaifgsm', 'VAIFGSM'),
    'aifgtm': ('.gradient.aifgtm', 'AIFGTM'),
    'rap': ('.gradient.rap', 'RAP'),
    'gifgsm': ('.gradient.gifgsm', 'GIFGSM'),
    'pcifgsm': ('.gradient.pcifgsm', 'PCIFGSM'),
    'iefgsm': ('.gradient.iefgsm', 'IEFGSM'),
    'dta': ('.gradient.dta', 'DTA'),
    'gra': ('.gradient.gra', 'GRA'),
    'pgn': ('.gradient.pgn', 'PGN'),
    'smifgrm': ('.gradient.smifgrm', 'SMIFGRM'),
    
    # input transformation
    'dim': ('.input_transformation.dim', 'DIM'),
    'tim': ('.input_transformation.tim', 'TIM'),
    'sim': ('.input_transformation.sim', 'SIM'),
    'atta': ('.input_transformation.atta', 'ATTA'),
    'admix': ('.input_transformation.admix', 'Admix'),
    'dem': ('.input_transformation.dem', 'DEM'),
    'odi': ('.input_transformation.odi.odi', 'ODI'),
    'su': ('.input_transformation.su', 'SU'),
    'smm': ('.input_transformation.ssm', 'SSM'),
    'aitl': ('.input_transformation.aitl', 'AITL'),
    'maskblock': ('.input_transformation.maskblock', 'MaskBlock'),
    'sia': ('.input_transformation.sia', 'SIA'),
    'stm': ('.input_transformation.stm', 'STM'),
    'lpm': ('.input_transformation.lpm', 'LPM'),
    'bsr': ('.input_transformation.bsr', 'BSR'),
    'decowa': ('.input_transformation.decowa', 'DeCowA'),
    'l2t': ('.input_transformation.l2t', 'L2T'),
    
    # advanced_objective
    'tap': ('.advanced_objective.tap', 'TAP'),
    'ila': ('.advanced_objective.ila', 'ILA'),
    'potrip': ('.advanced_objective.potrip', 'POTRIP'),
    'yaila': ('.advanced_objective.yaila.yaila', 'YAILA'),
    'logit': ('.advanced_objective.logit', 'LOGIT'),
    'fia': ('.advanced_objective.fia', 'FIA'),
    'trap': ('.advanced_objective.trap', 'TRAP'),
    'naa': ('.advanced_objective.naa', 'NAA'),
    'rpa': ('.advanced_objective.rpa', 'RPA'),
    'taig': ('.advanced_objective.taig', 'TAIG'),
    'fmaa': ('.advanced_objective.fmaa', 'FMAA'),
    'cfm': ('.advanced_objective.cfm', 'CFM'),
    'logit_margin': ('.advanced_objective.logit_margin', 'Logit_Margin'),
    'fuzziness_tuned': ('.advanced_objective.fuzziness_tuned', 'Fuzziness_Tuned'),
    'ilpd': ('.advanced_objective.ilpd', 'ILPD'),
    'fft': ('.advanced_objective.fft', 'FFT'),
    'ir': ('.advanced_objective.ir', 'IR'),
    
    # model_related
    'sgm': ('.model_related.sgm', 'SGM'),
    'iaa': ('.model_related.iaa', 'IAA'),
    'dsm': ('.model_related.dsm', 'DSM'),
    'mta': ('.model_related.mta', 'MTA'),
    'mup': ('.model_related.mup', 'MUP'),
    'bpa': ('.model_related.bpa', 'BPA'),
    'dhf': ('.model_related.dhf', 'DHF_MIFGSM'),
    'pna_patchout': ('.model_related.pna_patchout', 'PNA_PatchOut'),
    'sapr': ('.model_related.sapr', 'SAPR'),
    'tgr': ('.model_related.tgr', 'TGR'),
    'ghost': ('.model_related.ghost', 'GhostNetwork_MIFGSM'),
    'setr': ('.model_related.setr', 'SETR'),
    'ags': ('.model_related.ags', 'AGS'),
    
    # ensemble
    'ens': ('.ensemble.ens', 'ENS'),
    'svre': ('.ensemble.svre', 'SVRE'),
    'lgv': ('.ensemble.lgv', 'LGV'),
    'mba': ('.ensemble.mba', 'MBA'),
}
=======
from .gradient.fgsm import FGSM
from .gradient.ifgsm import IFGSM
from .gradient.mifgsm import MIFGSM
from .gradient.nifgsm import NIFGSM
from .gradient.pifgsm import PIFGSM
from .gradient.vmifgsm import VMIFGSM
from .gradient.vnifgsm import VNIFGSM
from .gradient.emifgsm import EMIFGSM
from .gradient.ifgssm import IFGSSM
from .gradient.vaifgsm import VAIFGSM
from .gradient.aifgtm import AIFGTM
from .gradient.rap import RAP
from .gradient.gifgsm import GIFGSM
from .gradient.pcifgsm import PCIFGSM
from .gradient.iefgsm import IEFGSM
from .gradient.dta import DTA
from .gradient.gra import GRA
from .gradient.pgn import PGN
from .gradient.smifgrm import SMIFGRM
from .gradient.mig import MIG


from .input_transformation.dim import DIM
from .input_transformation.tim import TIM
from .input_transformation.sim import SIM
from .input_transformation.atta import ATTA
from .input_transformation.admix import Admix
from .input_transformation.dem import DEM
from .input_transformation.odi.odi import ODI
from .input_transformation.su import SU
from .input_transformation.ssm import SSM
from .input_transformation.aitl import AITL
from .input_transformation.maskblock import MaskBlock
from .input_transformation.sia import SIA
from .input_transformation.stm import STM
from .input_transformation.lpm import LPM
from .input_transformation.bsr import BSR
from .input_transformation.usmm import USMM
from .input_transformation.decowa import DeCowA
from .input_transformation.l2t import L2T
from .input_transformation.idaa import IDAA


from .advanced_objective.tap import TAP
from .advanced_objective.ila import ILA
from .advanced_objective.potrip import POTRIP
from .advanced_objective.yaila.yaila import YAILA
from .advanced_objective.logit import LOGIT
from .advanced_objective.fia import FIA
from .advanced_objective.trap import TRAP
from .advanced_objective.naa import NAA
from .advanced_objective.rpa import RPA
from .advanced_objective.taig import TAIG
from .advanced_objective.fmaa import FMAA
from .advanced_objective.cfm import CFM
from .advanced_objective.logit_margin import Logit_Margin
from .advanced_objective.fuzziness_tuned import Fuzziness_Tuned
from .advanced_objective.ilpd import ILPD
from .advanced_objective.fft import FFT
from .advanced_objective.ir import IR

from .model_related.ghost import GhostNetwork_MIFGSM
from .model_related.sgm import SGM
from .model_related.iaa import IAA
from .model_related.dsm import DSM
from .model_related.mta import MTA
from .model_related.mup import MUP
from .model_related.bpa import BPA
from .model_related.dhf import DHF_MIFGSM
from .model_related.pna_patchout import PNA_PatchOut
from .model_related.sapr import SAPR
from .model_related.tgr import TGR
from .model_related.setr import SETR
from .model_related.ags import AGS

from .ensemble.ens import ENS
from .ensemble.svre import SVRE
from .ensemble.lgv import LGV
from .ensemble.mba import MBA

attack_zoo = {
            # gredient
            'fgsm': FGSM,
            'ifgsm': IFGSM,
            'mifgsm': MIFGSM,
            'nifgsm': NIFGSM,
            'pifgsm': PIFGSM,
            'vmifgsm': VMIFGSM,
            'vnifgsm': VNIFGSM,
            'emifgsm': EMIFGSM,
            'ifgssm': IFGSSM,
            'vaifgsm': VAIFGSM,
            'aifgtm': AIFGTM,
            'rap': RAP,
            'gifgsm': GIFGSM,
            'pcifgsm': PCIFGSM,
            'iefgsm': IEFGSM,
            'dta': DTA,
            'gra': GRA,
            'pgn': PGN,
            'smifgrm': SMIFGRM,
            'mig': MIG,

            # input transformation
            'dim': DIM,
            'tim': TIM,
            'sim': SIM,
            'atta': ATTA,
            'admix': Admix,
            'dem': DEM,
            'odi': ODI,
            'su': SU,
            'ssm': SSM,
            'aitl': AITL,
            'maskblock': MaskBlock,
            'sia': SIA,
            'stm': STM,
            'lpm': LPM,
            'bsr': BSR,
            'usmm': USMM,
            'decowa': DeCowA,
            'l2t': L2T,
            'idaa': IDAA,
>>>>>>> 70a4a700


def load_attack_class(attack_name):
    if attack_name not in attack_zoo:
        raise Exception('Unspported attack algorithm {}'.format(attack_name))
    module_path, class_name = attack_zoo[attack_name]
    module = importlib.import_module(module_path, __package__)
    attack_class = getattr(module, class_name)
    return attack_class


__version__ = '1.0.0'<|MERGE_RESOLUTION|>--- conflicted
+++ resolved
@@ -1,4 +1,3 @@
-<<<<<<< HEAD
 import importlib
 
 attack_zoo = {
@@ -41,6 +40,7 @@
     'bsr': ('.input_transformation.bsr', 'BSR'),
     'decowa': ('.input_transformation.decowa', 'DeCowA'),
     'l2t': ('.input_transformation.l2t', 'L2T'),
+    'idaa': ('.input_transformation.idaa', 'IDAA'),
     
     # advanced_objective
     'tap': ('.advanced_objective.tap', 'TAP'),
@@ -82,131 +82,6 @@
     'lgv': ('.ensemble.lgv', 'LGV'),
     'mba': ('.ensemble.mba', 'MBA'),
 }
-=======
-from .gradient.fgsm import FGSM
-from .gradient.ifgsm import IFGSM
-from .gradient.mifgsm import MIFGSM
-from .gradient.nifgsm import NIFGSM
-from .gradient.pifgsm import PIFGSM
-from .gradient.vmifgsm import VMIFGSM
-from .gradient.vnifgsm import VNIFGSM
-from .gradient.emifgsm import EMIFGSM
-from .gradient.ifgssm import IFGSSM
-from .gradient.vaifgsm import VAIFGSM
-from .gradient.aifgtm import AIFGTM
-from .gradient.rap import RAP
-from .gradient.gifgsm import GIFGSM
-from .gradient.pcifgsm import PCIFGSM
-from .gradient.iefgsm import IEFGSM
-from .gradient.dta import DTA
-from .gradient.gra import GRA
-from .gradient.pgn import PGN
-from .gradient.smifgrm import SMIFGRM
-from .gradient.mig import MIG
-
-
-from .input_transformation.dim import DIM
-from .input_transformation.tim import TIM
-from .input_transformation.sim import SIM
-from .input_transformation.atta import ATTA
-from .input_transformation.admix import Admix
-from .input_transformation.dem import DEM
-from .input_transformation.odi.odi import ODI
-from .input_transformation.su import SU
-from .input_transformation.ssm import SSM
-from .input_transformation.aitl import AITL
-from .input_transformation.maskblock import MaskBlock
-from .input_transformation.sia import SIA
-from .input_transformation.stm import STM
-from .input_transformation.lpm import LPM
-from .input_transformation.bsr import BSR
-from .input_transformation.usmm import USMM
-from .input_transformation.decowa import DeCowA
-from .input_transformation.l2t import L2T
-from .input_transformation.idaa import IDAA
-
-
-from .advanced_objective.tap import TAP
-from .advanced_objective.ila import ILA
-from .advanced_objective.potrip import POTRIP
-from .advanced_objective.yaila.yaila import YAILA
-from .advanced_objective.logit import LOGIT
-from .advanced_objective.fia import FIA
-from .advanced_objective.trap import TRAP
-from .advanced_objective.naa import NAA
-from .advanced_objective.rpa import RPA
-from .advanced_objective.taig import TAIG
-from .advanced_objective.fmaa import FMAA
-from .advanced_objective.cfm import CFM
-from .advanced_objective.logit_margin import Logit_Margin
-from .advanced_objective.fuzziness_tuned import Fuzziness_Tuned
-from .advanced_objective.ilpd import ILPD
-from .advanced_objective.fft import FFT
-from .advanced_objective.ir import IR
-
-from .model_related.ghost import GhostNetwork_MIFGSM
-from .model_related.sgm import SGM
-from .model_related.iaa import IAA
-from .model_related.dsm import DSM
-from .model_related.mta import MTA
-from .model_related.mup import MUP
-from .model_related.bpa import BPA
-from .model_related.dhf import DHF_MIFGSM
-from .model_related.pna_patchout import PNA_PatchOut
-from .model_related.sapr import SAPR
-from .model_related.tgr import TGR
-from .model_related.setr import SETR
-from .model_related.ags import AGS
-
-from .ensemble.ens import ENS
-from .ensemble.svre import SVRE
-from .ensemble.lgv import LGV
-from .ensemble.mba import MBA
-
-attack_zoo = {
-            # gredient
-            'fgsm': FGSM,
-            'ifgsm': IFGSM,
-            'mifgsm': MIFGSM,
-            'nifgsm': NIFGSM,
-            'pifgsm': PIFGSM,
-            'vmifgsm': VMIFGSM,
-            'vnifgsm': VNIFGSM,
-            'emifgsm': EMIFGSM,
-            'ifgssm': IFGSSM,
-            'vaifgsm': VAIFGSM,
-            'aifgtm': AIFGTM,
-            'rap': RAP,
-            'gifgsm': GIFGSM,
-            'pcifgsm': PCIFGSM,
-            'iefgsm': IEFGSM,
-            'dta': DTA,
-            'gra': GRA,
-            'pgn': PGN,
-            'smifgrm': SMIFGRM,
-            'mig': MIG,
-
-            # input transformation
-            'dim': DIM,
-            'tim': TIM,
-            'sim': SIM,
-            'atta': ATTA,
-            'admix': Admix,
-            'dem': DEM,
-            'odi': ODI,
-            'su': SU,
-            'ssm': SSM,
-            'aitl': AITL,
-            'maskblock': MaskBlock,
-            'sia': SIA,
-            'stm': STM,
-            'lpm': LPM,
-            'bsr': BSR,
-            'usmm': USMM,
-            'decowa': DeCowA,
-            'l2t': L2T,
-            'idaa': IDAA,
->>>>>>> 70a4a700
 
 
 def load_attack_class(attack_name):
